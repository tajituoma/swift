//===----------------------------------------------------------------------===//
//
// This source file is part of the Swift.org open source project
//
// Copyright (c) 2014 - 2017 Apple Inc. and the Swift project authors
// Licensed under Apache License v2.0 with Runtime Library Exception
//
// See https://swift.org/LICENSE.txt for license information
// See https://swift.org/CONTRIBUTORS.txt for the list of Swift project authors
//
//===----------------------------------------------------------------------===//

#include "SourceKit/Core/Context.h"
#include "SourceKit/Core/LangSupport.h"
#include "SourceKit/Core/NotificationCenter.h"
#include "SourceKit/Support/Concurrency.h"
#include "SourceKit/SwiftLang/Factory.h"
#include "llvm/Support/MemoryBuffer.h"
#include "llvm/Support/Path.h"
#include "llvm/Support/TargetSelect.h"
#include "gtest/gtest.h"

using namespace SourceKit;
using namespace llvm;

static StringRef getRuntimeLibPath() {
  return sys::path::parent_path(SWIFTLIB_DIR);
}

namespace {

class NullEditorConsumer : public EditorConsumer {
  bool needsSemanticInfo() override { return needsSema; }

  void handleRequestError(const char *Description) override {
    llvm_unreachable("unexpected error");
  }

  bool syntaxMapEnabled() override { return true; }

  void handleSyntaxMap(unsigned Offset, unsigned Length, UIdent Kind) override {
  }

  void handleSemanticAnnotation(unsigned Offset, unsigned Length, UIdent Kind,
                                bool isSystem) override {}

  bool documentStructureEnabled() override { return false; }

  void beginDocumentSubStructure(unsigned Offset, unsigned Length,
                                 UIdent Kind, UIdent AccessLevel,
                                 UIdent SetterAccessLevel,
                                 unsigned NameOffset,
                                 unsigned NameLength,
                                 unsigned BodyOffset,
                                 unsigned BodyLength,
                                 unsigned DocOffset,
                                 unsigned DocLength,
                                 StringRef DisplayName,
                                 StringRef TypeName,
                                 StringRef RuntimeName,
                                 StringRef SelectorName,
                                 ArrayRef<StringRef> InheritedTypes,
                                 ArrayRef<std::tuple<UIdent, unsigned, unsigned>> Attrs) override {
  }

  void endDocumentSubStructure() override {}

  void handleDocumentSubStructureElement(UIdent Kind, unsigned Offset,
                                         unsigned Length) override {}

  void recordAffectedRange(unsigned Offset, unsigned Length) override {}

  void recordAffectedLineRange(unsigned Line, unsigned Length) override {}

  void setDiagnosticStage(UIdent DiagStage) override {}
  void handleDiagnostic(const DiagnosticEntryInfo &Info,
                        UIdent DiagStage) override {}
  void recordFormattedText(StringRef Text) override {}

  void handleSourceText(StringRef Text) override {}
  void handleSyntaxTree(const swift::syntax::SourceFileSyntax &SyntaxTree,
                        std::unordered_set<unsigned> &ReusedNodeIds) override {}

  SyntaxTreeTransferMode syntaxTreeTransferMode() override {
    return SyntaxTreeTransferMode::Off;
  }

public:
  bool needsSema = false;
};

struct TestCursorInfo {
  // Empty if no error.
  std::string Error;
  std::string Name;
  std::string Typename;
  std::string Filename;
  Optional<std::pair<unsigned, unsigned>> DeclarationLoc;
};

class CursorInfoTest : public ::testing::Test {
  SourceKit::Context &Ctx;
  std::atomic<int> NumTasks;
  NullEditorConsumer Consumer;

public:
  LangSupport &getLang() { return Ctx.getSwiftLangSupport(); }

  void SetUp() override {
    llvm::InitializeAllTargets();
    llvm::InitializeAllTargetMCs();
    llvm::InitializeAllAsmPrinters();
    llvm::InitializeAllAsmParsers();
    NumTasks = 0;
  }

  CursorInfoTest()
      : Ctx(*new SourceKit::Context(getRuntimeLibPath(),
                                    SourceKit::createSwiftLangSupport,
                                    /*dispatchOnMain=*/false)) {
    // This is avoiding destroying \p SourceKit::Context because another
    // thread may be active trying to use it to post notifications.
    // FIXME: Use shared_ptr ownership to avoid such issues.
  }

  void addNotificationReceiver(DocumentUpdateNotificationReceiver Receiver) {
    Ctx.getNotificationCenter()->addDocumentUpdateNotificationReceiver(Receiver);
  }

  void open(const char *DocName, StringRef Text,
            Optional<ArrayRef<const char *>> CArgs = llvm::None) {
    auto Args = CArgs.hasValue() ? makeArgs(DocName, *CArgs)
                                 : std::vector<const char *>{};
    auto Buf = MemoryBuffer::getMemBufferCopy(Text, DocName);
    getLang().editorOpen(DocName, Buf.get(), Consumer, Args,
                         llvm::vfs::getRealFileSystem());
  }

  void replaceText(StringRef DocName, unsigned Offset, unsigned Length,
                   StringRef Text) {
    auto Buf = MemoryBuffer::getMemBufferCopy(Text, DocName);
    getLang().editorReplaceText(DocName, Buf.get(), Offset, Length, Consumer);
  }

  TestCursorInfo getCursor(const char *DocName, unsigned Offset,
                           ArrayRef<const char *> CArgs) {
    auto Args = makeArgs(DocName, CArgs);
    Semaphore sema(0);

    TestCursorInfo TestInfo;
    getLang().getCursorInfo(DocName, Offset, 0, false, false, Args,
<<<<<<< HEAD
      [&](const RequestResult<CursorInfoData> &Result) {
        assert(!Result.isCancelled());
        if (Result.isError()) {
          TestInfo.Error = Result.getError();
          sema.signal();
          return;
        }
        const CursorInfoData &Info = Result.value();
=======
                            llvm::vfs::getRealFileSystem(),
      [&](const CursorInfoData &Info) {
>>>>>>> cec88da4
        TestInfo.Name = Info.Name;
        TestInfo.Typename = Info.TypeName;
        TestInfo.Filename = Info.Filename;
        TestInfo.DeclarationLoc = Info.DeclarationLoc;
        sema.signal();
      });

    bool expired = sema.wait(60 * 1000);
    if (expired)
      llvm::report_fatal_error("check took too long");
    return TestInfo;
  }

  unsigned findOffset(StringRef Val, StringRef Text) {
    auto pos = Text.find(Val);
    assert(pos != StringRef::npos);
    return pos;
  }

  void setNeedsSema(bool needsSema) { Consumer.needsSema = needsSema; }

private:
  std::vector<const char *> makeArgs(const char *DocName,
                                     ArrayRef<const char *> CArgs) {
    std::vector<const char *> Args = CArgs;
    Args.push_back(DocName);
    return Args;
  }
};

} // anonymous namespace

TEST_F(CursorInfoTest, FileNotExist) {
  const char *DocName = "/test.swift";
  const char *Contents =
    "let foo = 0\n";
  const char *Args[] = { "/<not-existent-file>" };

  open(DocName, Contents);
  auto FooOffs = findOffset("foo =", Contents);
  auto Info = getCursor(DocName, FooOffs, Args);
  EXPECT_STREQ("foo", Info.Name.c_str());
  EXPECT_STREQ("Int", Info.Typename.c_str());
}

static const char *ExpensiveInit =
    "[0:0,0:0,0:0,0:0,0:0,0:0,0:0]";

TEST_F(CursorInfoTest, EditAfter) {
  const char *DocName = "/test.swift";
  const char *Contents =
    "let value = foo\n"
    "let foo = 0\n";
  const char *Args[] = { "-parse-as-library" };

  open(DocName, Contents);
  auto FooRefOffs = findOffset("foo", Contents);
  auto FooOffs = findOffset("foo =", Contents);
  auto Info = getCursor(DocName, FooRefOffs, Args);
  EXPECT_STREQ("foo", Info.Name.c_str());
  EXPECT_STREQ("Int", Info.Typename.c_str());
  EXPECT_STREQ(DocName, Info.Filename.c_str());
  ASSERT_TRUE(Info.DeclarationLoc.hasValue());
  EXPECT_EQ(FooOffs, Info.DeclarationLoc->first);
  EXPECT_EQ(strlen("foo"), Info.DeclarationLoc->second);

  StringRef TextToReplace = "0";
  replaceText(DocName, findOffset(TextToReplace, Contents), TextToReplace.size(),
              ExpensiveInit);
  // Insert a space in front of 'foo' decl.
  replaceText(DocName, FooOffs, 0, " ");
  ++FooOffs;

  // Should not wait for the new AST, it should give the previous answer.
  Info = getCursor(DocName, FooRefOffs, Args);
  EXPECT_STREQ("foo", Info.Name.c_str());
  EXPECT_STREQ("Int", Info.Typename.c_str());
  EXPECT_STREQ(DocName, Info.Filename.c_str());
  ASSERT_TRUE(Info.DeclarationLoc.hasValue());
  EXPECT_EQ(FooOffs, Info.DeclarationLoc->first);
  EXPECT_EQ(strlen("foo"), Info.DeclarationLoc->second);
}

TEST_F(CursorInfoTest, EditBefore) {
  const char *DocName = "/test.swift";
  const char *Contents =
    "let foo = 0\n"
    "let value = foo;\n";
  const char *Args[] = { "-parse-as-library" };

  open(DocName, Contents);
  auto FooRefOffs = findOffset("foo;", Contents);
  auto FooOffs = findOffset("foo =", Contents);
  auto Info = getCursor(DocName, FooRefOffs, Args);
  EXPECT_STREQ("foo", Info.Name.c_str());
  EXPECT_STREQ("Int", Info.Typename.c_str());
  EXPECT_STREQ(DocName, Info.Filename.c_str());
  ASSERT_TRUE(Info.DeclarationLoc.hasValue());
  EXPECT_EQ(FooOffs, Info.DeclarationLoc->first);
  EXPECT_EQ(strlen("foo"), Info.DeclarationLoc->second);

  StringRef TextToReplace = "0";
  replaceText(DocName, findOffset(TextToReplace, Contents), TextToReplace.size(),
              ExpensiveInit);
  FooRefOffs += StringRef(ExpensiveInit).size() - TextToReplace.size();
  // Insert a space in front of 'foo' decl.
  replaceText(DocName, FooOffs, 0, " ");
  ++FooOffs;
  ++FooRefOffs;

  // Should not wait for the new AST, it should give the previous answer.
  Info = getCursor(DocName, FooRefOffs, Args);
  EXPECT_STREQ("foo", Info.Name.c_str());
  EXPECT_STREQ("Int", Info.Typename.c_str());
  EXPECT_STREQ(DocName, Info.Filename.c_str());
  ASSERT_TRUE(Info.DeclarationLoc.hasValue());
  EXPECT_EQ(FooOffs, Info.DeclarationLoc->first);
  EXPECT_EQ(strlen("foo"), Info.DeclarationLoc->second);
}

TEST_F(CursorInfoTest, CursorInfoMustWaitDueDeclLoc) {
  const char *DocName = "/test.swift";
  const char *Contents =
    "let value = foo\n"
    "let foo = 0\n";
  const char *Args[] = { "-parse-as-library" };

  open(DocName, Contents);
  auto FooRefOffs = findOffset("foo", Contents);
  auto FooOffs = findOffset("foo =", Contents);
  auto Info = getCursor(DocName, FooRefOffs, Args);
  EXPECT_STREQ("foo", Info.Name.c_str());
  EXPECT_STREQ("Int", Info.Typename.c_str());

  StringRef TextToReplace = "0";
  replaceText(DocName, findOffset(TextToReplace, Contents), TextToReplace.size(),
              ExpensiveInit);
  // Edit over the 'foo' decl.
  replaceText(DocName, FooOffs, strlen("foo"), "foo");

  // Should wait for the new AST, because the declaration location for the 'foo'
  // reference has been edited out.
  Info = getCursor(DocName, FooRefOffs, Args);
  EXPECT_STREQ("foo", Info.Name.c_str());
  EXPECT_STREQ("[Int : Int]", Info.Typename.c_str());
  ASSERT_TRUE(Info.DeclarationLoc.hasValue());
  EXPECT_EQ(FooOffs, Info.DeclarationLoc->first);
  EXPECT_EQ(strlen("foo"), Info.DeclarationLoc->second);
}

TEST_F(CursorInfoTest, CursorInfoMustWaitDueOffset) {
  const char *DocName = "/test.swift";
  const char *Contents =
    "let value = foo\n"
    "let foo = 0\n";
  const char *Args[] = { "-parse-as-library" };

  open(DocName, Contents);
  auto FooRefOffs = findOffset("foo", Contents);
  auto FooOffs = findOffset("foo =", Contents);
  auto Info = getCursor(DocName, FooRefOffs, Args);
  EXPECT_STREQ("foo", Info.Name.c_str());
  EXPECT_STREQ("Int", Info.Typename.c_str());

  StringRef TextToReplace = "0";
  replaceText(DocName, findOffset(TextToReplace, Contents), TextToReplace.size(),
              ExpensiveInit);
  // Edit over the 'foo' reference.
  replaceText(DocName, FooRefOffs, strlen("foo"), "foo");

  // Should wait for the new AST, because the cursor location has been edited
  // out.
  Info = getCursor(DocName, FooRefOffs, Args);
  EXPECT_STREQ("foo", Info.Name.c_str());
  EXPECT_STREQ("[Int : Int]", Info.Typename.c_str());
  ASSERT_TRUE(Info.DeclarationLoc.hasValue());
  EXPECT_EQ(FooOffs, Info.DeclarationLoc->first);
  EXPECT_EQ(strlen("foo"), Info.DeclarationLoc->second);
}

TEST_F(CursorInfoTest, CursorInfoMustWaitDueToken) {
  const char *DocName = "/test.swift";
  const char *Contents =
    "let value = foo\n"
    "let foo = 0\n";
  const char *Args[] = { "-parse-as-library" };

  open(DocName, Contents);
  auto FooRefOffs = findOffset("foo", Contents);
  auto FooOffs = findOffset("foo =", Contents);
  auto Info = getCursor(DocName, FooRefOffs, Args);
  EXPECT_STREQ("foo", Info.Name.c_str());
  EXPECT_STREQ("Int", Info.Typename.c_str());

  StringRef TextToReplace = "0";
  replaceText(DocName, findOffset(TextToReplace, Contents), TextToReplace.size(),
              ExpensiveInit);
  // Change 'foo' to 'fog' by replacing the last character.
  replaceText(DocName, FooOffs+2, 1, "g");
  replaceText(DocName, FooRefOffs+2, 1, "g");

  // Should wait for the new AST, because the cursor location points to a
  // different token.
  Info = getCursor(DocName, FooRefOffs, Args);
  EXPECT_STREQ("fog", Info.Name.c_str());
  EXPECT_STREQ("[Int : Int]", Info.Typename.c_str());
  ASSERT_TRUE(Info.DeclarationLoc.hasValue());
  EXPECT_EQ(FooOffs, Info.DeclarationLoc->first);
  EXPECT_EQ(strlen("fog"), Info.DeclarationLoc->second);
}

TEST_F(CursorInfoTest, CursorInfoMustWaitDueTokenRace) {
  const char *DocName = "/test.swift";
  const char *Contents = "let value = foo\n"
                         "let foo = 0\n";
  const char *Args[] = {"-parse-as-library"};

  auto FooRefOffs = findOffset("foo", Contents);
  auto FooOffs = findOffset("foo =", Contents);

  // Open with args, kicking off an ast build. The hope of this tests is for
  // this AST to still be in the process of building when we start the cursor
  // info, to ensure the ASTManager doesn't try to handle this cursor info with
  // the wrong AST.
  setNeedsSema(true);
  open(DocName, Contents, llvm::makeArrayRef(Args));
  // Change 'foo' to 'fog' by replacing the last character.
  replaceText(DocName, FooOffs + 2, 1, "g");
  replaceText(DocName, FooRefOffs + 2, 1, "g");

  // Should wait for the new AST, because the cursor location points to a
  // different token.
  auto Info = getCursor(DocName, FooRefOffs, Args);
  EXPECT_STREQ("fog", Info.Name.c_str());
  EXPECT_STREQ("Int", Info.Typename.c_str());
  ASSERT_TRUE(Info.DeclarationLoc.hasValue());
  EXPECT_EQ(FooOffs, Info.DeclarationLoc->first);
  EXPECT_EQ(strlen("fog"), Info.DeclarationLoc->second);
}<|MERGE_RESOLUTION|>--- conflicted
+++ resolved
@@ -149,7 +149,6 @@
 
     TestCursorInfo TestInfo;
     getLang().getCursorInfo(DocName, Offset, 0, false, false, Args,
-<<<<<<< HEAD
       [&](const RequestResult<CursorInfoData> &Result) {
         assert(!Result.isCancelled());
         if (Result.isError()) {
@@ -158,10 +157,6 @@
           return;
         }
         const CursorInfoData &Info = Result.value();
-=======
-                            llvm::vfs::getRealFileSystem(),
-      [&](const CursorInfoData &Info) {
->>>>>>> cec88da4
         TestInfo.Name = Info.Name;
         TestInfo.Typename = Info.TypeName;
         TestInfo.Filename = Info.Filename;
