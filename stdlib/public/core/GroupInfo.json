--- conflicted
+++ resolved
@@ -1,19 +1,4 @@
 {
-<<<<<<< HEAD
-  "Array": [
-    "ArrayBody.swift",
-    "ArrayBuffer.swift",
-    "ArrayBufferProtocol.swift",
-    "ArrayCast.swift",
-    "ArrayType.swift",
-    "Arrays.swift",
-    "CocoaArray.swift",
-    "ContiguousArrayBuffer.swift",
-    "SliceBuffer.swift",
-    "SwiftNativeNSArray.swift"
-  ],
-=======
->>>>>>> f7b90b86
   "Assert": [
     "Assert.swift",
     "AssertCommon.swift"
