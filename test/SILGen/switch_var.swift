// RUN: %target-swift-frontend -Xllvm -new-mangling-for-tests -emit-silgen %s | %FileCheck %s

// TODO: Implement tuple equality in the library.
// BLOCKED: <rdar://problem/13822406>
func ~= (x: (Int, Int), y: (Int, Int)) -> Bool {
  return x.0 == y.0 && x.1 == y.1
}

// Some fake predicates for pattern guards.
func runced() -> Bool { return true }
func funged() -> Bool { return true }
func ansed() -> Bool { return true }

func runced(x x: Int) -> Bool { return true }
func funged(x x: Int) -> Bool { return true }
func ansed(x x: Int) -> Bool { return true }

func foo() -> Int { return 0 }
func bar() -> Int { return 0 }
func foobar() -> (Int, Int) { return (0, 0) }

func foos() -> String { return "" }
func bars() -> String { return "" }

func a() {}
func b() {}
func c() {}
func d() {}
func e() {}
func f() {}
func g() {}

func a(x x: Int) {}
func b(x x: Int) {}
func c(x x: Int) {}
func d(x x: Int) {}

func a(x x: String) {}
func b(x x: String) {}

func aa(x x: (Int, Int)) {}
func bb(x x: (Int, Int)) {}
func cc(x x: (Int, Int)) {}

// CHECK-LABEL: sil hidden @_T010switch_var05test_B2_1yyF
func test_var_1() {
  // CHECK:   function_ref @_T010switch_var3fooSiyF
  switch foo() {
  // CHECK:   [[XADDR:%.*]] = alloc_box ${ var Int }
  // CHECK:   [[X:%.*]] = project_box [[XADDR]]
  // CHECK-NOT: br bb
  case var x:
  // CHECK:   function_ref @_T010switch_var1aySi1x_tF
  // CHECK:   load [trivial] [[X]]
  // CHECK:   destroy_value [[XADDR]]
  // CHECK:   br [[CONT:bb[0-9]+]]
    a(x: x)
  }
  // CHECK: [[CONT]]:
  // CHECK:   function_ref @_T010switch_var1byyF
  b()
}

// CHECK-LABEL: sil hidden @_T010switch_var05test_B2_2yyF
func test_var_2() {
  // CHECK:   function_ref @_T010switch_var3fooSiyF
  switch foo() {
  // CHECK:   [[XADDR:%.*]] = alloc_box ${ var Int }
  // CHECK:   [[X:%.*]] = project_box [[XADDR]]
  // CHECK:   function_ref @_T010switch_var6runcedSbSi1x_tF
  // CHECK:   load [trivial] [[X]]
  // CHECK:   cond_br {{%.*}}, [[CASE1:bb[0-9]+]], [[NO_CASE1:bb[0-9]+]]
  // -- TODO: Clean up these empty waypoint bbs.
  case var x where runced(x: x):
  // CHECK: [[CASE1]]:
  // CHECK:   function_ref @_T010switch_var1aySi1x_tF
  // CHECK:   load [trivial] [[X]]
  // CHECK:   destroy_value [[XADDR]]
  // CHECK:   br [[CONT:bb[0-9]+]]
    a(x: x)
  // CHECK: [[NO_CASE1]]:
  // CHECK:   [[YADDR:%.*]] = alloc_box ${ var Int }
  // CHECK:   [[Y:%.*]] = project_box [[YADDR]]
  // CHECK:   function_ref @_T010switch_var6fungedSbSi1x_tF
  // CHECK:   load [trivial] [[Y]]
  // CHECK:   cond_br {{%.*}}, [[CASE2:bb[0-9]+]], [[NO_CASE2:bb[0-9]+]]
  case var y where funged(x: y):
  // CHECK: [[CASE2]]:
  // CHECK:   function_ref @_T010switch_var1bySi1x_tF
  // CHECK:   load [trivial] [[Y]]
  // CHECK:   destroy_value [[YADDR]]
  // CHECK:   br [[CONT]]
    b(x: y)
  // CHECK: [[NO_CASE2]]:
  // CHECK:   br [[CASE3:bb[0-9]+]]
  case var z:
  // CHECK: [[CASE3]]:
  // CHECK:   [[ZADDR:%.*]] = alloc_box ${ var Int }
  // CHECK:   [[Z:%.*]] = project_box [[ZADDR]]
  // CHECK:   function_ref @_T010switch_var1cySi1x_tF
  // CHECK:   load [trivial] [[Z]]
  // CHECK:   destroy_value [[ZADDR]]
  // CHECK:   br [[CONT]]
    c(x: z)
  }
  // CHECK: [[CONT]]:
  // CHECK:   function_ref @_T010switch_var1dyyF
  d()
}

// CHECK-LABEL: sil hidden  @_T010switch_var05test_B2_3yyF
func test_var_3() {
  // CHECK:   function_ref @_T010switch_var3fooSiyF
  // CHECK:   function_ref @_T010switch_var3barSiyF
  switch (foo(), bar()) {
  // CHECK:   [[XADDR:%.*]] = alloc_box ${ var (Int, Int) }
  // CHECK:   [[X:%.*]] = project_box [[XADDR]]
  // CHECK:   function_ref @_T010switch_var6runcedSbSi1x_tF
  // CHECK:   tuple_element_addr [[X]] : {{.*}}, 0
  // CHECK:   cond_br {{%.*}}, [[CASE1:bb[0-9]+]], [[NO_CASE1:bb[0-9]+]]
  case var x where runced(x: x.0):
  // CHECK: [[CASE1]]:
  // CHECK:   function_ref @_T010switch_var2aaySi_Sit1x_tF
  // CHECK:   load [trivial] [[X]]
  // CHECK:   destroy_value [[XADDR]]
  // CHECK:   br [[CONT:bb[0-9]+]]
    aa(x: x)
  // CHECK: [[NO_CASE1]]:
  // CHECK:   [[YADDR:%.*]] = alloc_box ${ var Int }
  // CHECK:   [[Y:%.*]] = project_box [[YADDR]]
  // CHECK:   [[Z:%.*]] = alloc_box ${ var Int }
  // CHECK:   [[Z:%.*]] = project_box [[ZADDR]]
  // CHECK:   function_ref @_T010switch_var6fungedSbSi1x_tF
  // CHECK:   load [trivial] [[Y]]
  // CHECK:   cond_br {{%.*}}, [[CASE2:bb[0-9]+]], [[NO_CASE2:bb[0-9]+]]
  case (var y, var z) where funged(x: y):
  // CHECK: [[CASE2]]:
  // CHECK:   function_ref @_T010switch_var1aySi1x_tF
  // CHECK:   load [trivial] [[Y]]
  // CHECK:   function_ref @_T010switch_var1bySi1x_tF
  // CHECK:   load [trivial] [[Z]]
  // CHECK:   destroy_value [[ZADDR]]
  // CHECK:   destroy_value [[YADDR]]
  // CHECK:   br [[CONT]]
    a(x: y)
    b(x: z)
  // CHECK: [[NO_CASE2]]:
  // CHECK:   [[WADDR:%.*]] = alloc_box ${ var (Int, Int) }
  // CHECK:   [[W:%.*]] = project_box [[WADDR]]
  // CHECK:   function_ref @_T010switch_var5ansedSbSi1x_tF
  // CHECK:   tuple_element_addr [[W]] : {{.*}}, 0
  // CHECK:   cond_br {{%.*}}, [[CASE3:bb[0-9]+]], [[NO_CASE3:bb[0-9]+]]
  case var w where ansed(x: w.0):
  // CHECK: [[CASE3]]:
  // CHECK:   function_ref @_T010switch_var2bbySi_Sit1x_tF
  // CHECK:   load [trivial] [[W]]
  // CHECK:   br [[CONT]]
    bb(x: w)
  // CHECK: [[NO_CASE3]]:
  // CHECK:   destroy_value [[WADDR]]
  // CHECK:   br [[CASE4:bb[0-9]+]]
  case var v:
  // CHECK: [[CASE4]]:
  // CHECK:   [[VADDR:%.*]] = alloc_box ${ var (Int, Int) } 
  // CHECK:   [[V:%.*]] = project_box [[VADDR]]
  // CHECK:   function_ref @_T010switch_var2ccySi_Sit1x_tF
  // CHECK:   load [trivial] [[V]]
  // CHECK:   destroy_value [[VADDR]]
  // CHECK:   br [[CONT]]
    cc(x: v)
  }
  // CHECK: [[CONT]]:
  // CHECK:   function_ref @_T010switch_var1dyyF
  d()
}

protocol P { func p() }

struct X : P { func p() {} }
struct Y : P { func p() {} }
struct Z : P { func p() {} }

// CHECK-LABEL: sil hidden  @_T010switch_var05test_B2_4yAA1P_p1p_tF
func test_var_4(p p: P) {
  // CHECK:   function_ref @_T010switch_var3fooSiyF
  switch (p, foo()) {
  // CHECK:   [[PAIR:%.*]] = alloc_stack $(P, Int)
  // CHECK:   store
  // CHECK:   [[PAIR_0:%.*]] = tuple_element_addr [[PAIR]] : $*(P, Int), 0
  // CHECK:   [[T0:%.*]] = tuple_element_addr [[PAIR]] : $*(P, Int), 1
  // CHECK:   [[PAIR_1:%.*]] = load [trivial] [[T0]] : $*Int
  // CHECK:   [[TMP:%.*]] = alloc_stack $X
  // CHECK:   checked_cast_addr_br copy_on_success P in [[PAIR_0]] : $*P to X in [[TMP]] : $*X, [[IS_X:bb[0-9]+]], [[IS_NOT_X:bb[0-9]+]]

  // CHECK: [[IS_X]]:
  // CHECK:   [[T0:%.*]] = load [trivial] [[TMP]] : $*X
  // CHECK:   [[XADDR:%.*]] = alloc_box ${ var Int }
  // CHECK:   [[X:%.*]] = project_box [[XADDR]]
  // CHECK:   store [[PAIR_1]] to [trivial] [[X]]
  // CHECK:   function_ref @_T010switch_var6runcedSbSi1x_tF
  // CHECK:   load [trivial] [[X]]
  // CHECK:   cond_br {{%.*}}, [[CASE1:bb[0-9]+]], [[NO_CASE1:bb[0-9]+]]
  case (is X, var x) where runced(x: x):
  // CHECK: [[CASE1]]:
  // CHECK:   function_ref @_T010switch_var1aySi1x_tF
  // CHECK:   destroy_value [[XADDR]]
  // CHECK:   dealloc_stack [[TMP]]
  // CHECK:   destroy_addr [[PAIR_0]] : $*P
  // CHECK:   dealloc_stack [[PAIR]]
  // CHECK:   br [[CONT:bb[0-9]+]]
    a(x: x)

  // CHECK: [[NO_CASE1]]:
  // CHECK:   destroy_value [[XADDR]]
  // CHECK:   dealloc_stack [[TMP]]
  // CHECK:   br [[NEXT:bb[0-9]+]]
  // CHECK: [[IS_NOT_X]]:
  // CHECK:   dealloc_stack [[TMP]]
  // CHECK:   br [[NEXT]]

  // CHECK: [[NEXT]]:
  // CHECK:   [[TMP:%.*]] = alloc_stack $Y
  // CHECK:   checked_cast_addr_br copy_on_success P in [[PAIR_0]] : $*P to Y in [[TMP]] : $*Y, [[IS_Y:bb[0-9]+]], [[IS_NOT_Y:bb[0-9]+]]

  // CHECK: [[IS_Y]]:
  // CHECK:   [[T0:%.*]] = load [trivial] [[TMP]] : $*Y
  // CHECK:   [[YADDR:%.*]] = alloc_box ${ var Int }
  // CHECK:   [[Y:%.*]] = project_box [[YADDR]]
  // CHECK:   store [[PAIR_1]] to [trivial] [[Y]]
  // CHECK:   function_ref @_T010switch_var6fungedSbSi1x_tF
  // CHECK:   load [trivial] [[Y]]
  // CHECK:   cond_br {{%.*}}, [[CASE2:bb[0-9]+]], [[NO_CASE2:bb[0-9]+]]

  case (is Y, var y) where funged(x: y):
  // CHECK: [[CASE2]]:
  // CHECK:   function_ref @_T010switch_var1bySi1x_tF
  // CHECK:   load [trivial] [[Y]]
  // CHECK:   destroy_value [[YADDR]]
  // CHECK:   dealloc_stack [[TMP]]
  // CHECK:   destroy_addr [[PAIR_0]] : $*P
  // CHECK:   dealloc_stack [[PAIR]]
  // CHECK:   br [[CONT]]
    b(x: y)

  // CHECK: [[NO_CASE2]]:
  // CHECK:   destroy_value [[YADDR]]
  // CHECK:   dealloc_stack [[TMP]]
  // CHECK:   br [[NEXT:bb[0-9]+]]
  // CHECK: [[IS_NOT_Y]]:
  // CHECK:   dealloc_stack [[TMP]]
  // CHECK:   br [[NEXT]]

  // CHECK: [[NEXT]]:
  // CHECK:   [[ZADDR:%.*]] = alloc_box ${ var (P, Int) }
  // CHECK:   [[Z:%.*]] = project_box [[ZADDR]]
  // CHECK:   function_ref @_T010switch_var5ansedSbSi1x_tF
  // CHECK:   tuple_element_addr [[Z]] : {{.*}}, 1
  // CHECK:   cond_br {{%.*}}, [[CASE3:bb[0-9]+]], [[DFLT_NO_CASE3:bb[0-9]+]]
  case var z where ansed(x: z.1):
  // CHECK: [[CASE3]]:
  // CHECK:   function_ref @_T010switch_var1cySi1x_tF
  // CHECK:   tuple_element_addr [[Z]] : {{.*}}, 1
  // CHECK:   destroy_value [[ZADDR]]
  // CHECK-NEXT: dealloc_stack [[PAIR]]
  // CHECK:   br [[CONT]]
    c(x: z.1)

  // CHECK: [[DFLT_NO_CASE3]]:
  // CHECK:   destroy_value [[ZADDR]]
  // CHECK:   br [[CASE4:bb[0-9]+]]
  case (_, var w):
  // CHECK: [[CASE4]]:
  // CHECK:   [[PAIR_0:%.*]] = tuple_element_addr [[PAIR]] : $*(P, Int), 0
  // CHECK:   [[WADDR:%.*]] = alloc_box ${ var Int }
  // CHECK:   [[W:%.*]] = project_box [[WADDR]]
  // CHECK:   function_ref @_T010switch_var1dySi1x_tF
  // CHECK:   load [trivial] [[W]]
  // CHECK:   destroy_value [[WADDR]]
  // CHECK:   destroy_addr [[PAIR_0]] : $*P
  // CHECK:   dealloc_stack [[PAIR]]
  // CHECK:   br [[CONT]]
    d(x: w)
  }
  e()
}

// CHECK-LABEL: sil hidden @_T010switch_var05test_B2_5yyF : $@convention(thin) () -> () {
func test_var_5() {
  // CHECK:   function_ref @_T010switch_var3fooSiyF
  // CHECK:   function_ref @_T010switch_var3barSiyF
  switch (foo(), bar()) {
  // CHECK:   [[XADDR:%.*]] = alloc_box ${ var (Int, Int) }
  // CHECK:   [[X:%.*]] = project_box [[XADDR]]
  // CHECK:   cond_br {{%.*}}, [[CASE1:bb[0-9]+]], [[NO_CASE1:bb[0-9]+]]
  case var x where runced(x: x.0):
  // CHECK: [[CASE1]]:
  // CHECK:   br [[CONT:bb[0-9]+]]
    a()
  // CHECK: [[NO_CASE1]]:
  // CHECK:   [[YADDR:%[0-9]+]] = alloc_box ${ var Int }
  // CHECK:   [[Y:%[0-9]+]] = project_box [[YADDR]]
  // CHECK:   [[ZADDR:%[0-9]+]] = alloc_box ${ var Int }
  // CHECK:   [[Z:%[0-9]+]] = project_box [[ZADDR]]
  // CHECK:   cond_br {{%.*}}, [[CASE2:bb[0-9]+]], [[NO_CASE2:bb[0-9]+]]
  case (var y, var z) where funged(x: y):
  // CHECK: [[CASE2]]:
  // CHECK:   destroy_value [[ZADDR]]
  // CHECK:   destroy_value [[YADDR]]
  // CHECK:   br [[CONT]]
    b()
  // CHECK: [[NO_CASE2]]:
  // CHECK:   destroy_value [[ZADDR]]
  // CHECK:   destroy_value [[YADDR]]
  // CHECK:   cond_br {{%.*}}, [[CASE3:bb[0-9]+]], [[NO_CASE3:bb[0-9]+]]
  case (_, _) where runced():
  // CHECK: [[CASE3]]:
  // CHECK:   br [[CONT]]
    c()
  // CHECK: [[NO_CASE3]]:
  // CHECK:   br [[CASE4:bb[0-9]+]]
  case _:
  // CHECK: [[CASE4]]:
  // CHECK:   br [[CONT]]
    d()
  }
  // CHECK: [[CONT]]:
  e()
}

// CHECK-LABEL: sil hidden @_T010switch_var05test_B7_returnyyF : $@convention(thin) () -> () {
func test_var_return() {
  switch (foo(), bar()) {
  case var x where runced():
    // CHECK: [[XADDR:%[0-9]+]] = alloc_box ${ var (Int, Int) }
    // CHECK: [[X:%[0-9]+]] = project_box [[XADDR]]
    // CHECK: function_ref @_T010switch_var1ayyF
    // CHECK: destroy_value [[XADDR]]
    // CHECK: br [[EPILOG:bb[0-9]+]]
    a()
    return
  // CHECK: [[YADDR:%[0-9]+]] = alloc_box ${ var Int }
  // CHECK: [[Y:%[0-9]+]] = project_box [[YADDR]]
  // CHECK: [[ZADDR:%[0-9]+]] = alloc_box ${ var Int }
  // CHECK: [[Z:%[0-9]+]] = project_box [[ZADDR]]
  case (var y, var z) where funged():
    // CHECK: function_ref @_T010switch_var1byyF
    // CHECK: destroy_value [[ZADDR]]
    // CHECK: destroy_value [[YADDR]]
    // CHECK: br [[EPILOG]]
    b()
    return
  case var w where ansed():
    // CHECK: [[WADDR:%[0-9]+]] = alloc_box ${ var (Int, Int) }
    // CHECK: [[W:%[0-9]+]] = project_box [[WADDR]]
    // CHECK: function_ref @_T010switch_var1cyyF
    // CHECK-NOT: destroy_value [[ZADDR]]
    // CHECK-NOT: destroy_value [[YADDR]]
    // CHECK: destroy_value [[WADDR]]
    // CHECK: br [[EPILOG]]
    c()
    return
  case var v:
    // CHECK: [[VADDR:%[0-9]+]] = alloc_box ${ var (Int, Int) }
    // CHECK: [[V:%[0-9]+]] = project_box [[VADDR]]
    // CHECK: function_ref @_T010switch_var1dyyF
    // CHECK-NOT: destroy_value [[ZADDR]]
    // CHECK-NOT: destroy_value [[YADDR]]
    // CHECK: destroy_value [[VADDR]]
    // CHECK: br [[EPILOG]]
    d()
    return
  }
}

// When all of the bindings in a column are immutable, don't emit a mutable
// box. <rdar://problem/15873365>
// CHECK-LABEL: sil hidden @_T010switch_var8test_letyyF : $@convention(thin) () -> () {
func test_let() {
  // CHECK: [[FOOS:%.*]] = function_ref @_T010switch_var4foosSSyF
  // CHECK: [[VAL:%.*]] = apply [[FOOS]]()
  // CHECK: [[VAL_COPY:%.*]] = copy_value [[VAL]]
  // CHECK: function_ref @_T010switch_var6runcedSbyF
  // CHECK: cond_br {{%.*}}, [[CASE1:bb[0-9]+]], [[NO_CASE1:bb[0-9]+]]
  switch foos() {
  case let x where runced():
  // CHECK: [[CASE1]]:
  // CHECK:   [[A:%.*]] = function_ref @_T010switch_var1aySS1x_tF
  // CHECK:   [[VAL_COPY_COPY:%.*]] = copy_value [[VAL_COPY]]
  // CHECK:   apply [[A]]([[VAL_COPY_COPY]])
  // CHECK:   destroy_value [[VAL_COPY]]
  // CHECK:   destroy_value [[VAL]]
  // CHECK:   br [[CONT:bb[0-9]+]]
    a(x: x)
  // CHECK: [[NO_CASE1]]:
  // CHECK:   destroy_value [[VAL_COPY]]
  // CHECK:   br [[TRY_CASE2:bb[0-9]+]]
  // CHECK: [[TRY_CASE2]]:
  // CHECK:   [[VAL_COPY_2:%.*]] = copy_value [[VAL]]
  // CHECK:   function_ref @_T010switch_var6fungedSbyF
  // CHECK:   cond_br {{%.*}}, [[CASE2:bb[0-9]+]], [[NO_CASE2:bb[0-9]+]]
  case let y where funged():
  // CHECK: [[CASE2]]:
  // CHECK:   [[B:%.*]] = function_ref @_T010switch_var1bySS1x_tF
  // CHECK:   [[VAL_COPY_2_COPY:%.*]] = copy_value [[VAL_COPY_2]]
  // CHECK:   apply [[B]]([[VAL_COPY_2_COPY]])
  // CHECK:   destroy_value [[VAL_COPY_2]]
  // CHECK:   destroy_value [[VAL]]
  // CHECK:   br [[CONT]]
    b(x: y)
  // CHECK: [[NO_CASE2]]:
  // CHECK:   destroy_value [[VAL_COPY_2]]
  // CHECK:   br [[NEXT_CASE:bb6]]

  // CHECK: [[NEXT_CASE]]:
  // CHECK:   [[VAL_COPY_3:%.*]] = copy_value [[VAL]]
  // CHECK:   function_ref @_T010switch_var4barsSSyF
  // CHECK:   [[VAL_COPY_3_COPY:%.*]] = copy_value [[VAL_COPY_3]]
  // CHECK:   store [[VAL_COPY_3_COPY]] to [init] [[IN_ARG:%.*]] :
  // CHECK:   apply {{%.*}}<String>({{.*}}, [[IN_ARG]])
  // CHECK:   cond_br {{%.*}}, [[YES_CASE3:bb[0-9]+]], [[NO_CASE3:bb[0-9]+]]
  // ExprPatterns implicitly contain a 'let' binding.
  case bars():
  // CHECK: [[YES_CASE3]]:
  // CHECK:   destroy_value [[VAL_COPY_3]]
  // CHECK:   destroy_value [[VAL]]
  // CHECK:   function_ref @_T010switch_var1cyyF
  // CHECK:   br [[CONT]]
    c()
  // CHECK: [[NO_CASE3]]:
  // CHECK:   destroy_value [[VAL_COPY_3]]
  // CHECK:   br [[NEXT_CASE:bb9+]]

  // CHECK: [[NEXT_CASE]]:
  case _:
    // CHECK:   destroy_value [[VAL]]
    // CHECK:   function_ref @_T010switch_var1dyyF
    // CHECK:   br [[CONT]]
    d()
  }
  // CHECK: [[CONT]]:
  // CHECK:   return
}
// CHECK: } // end sil function '_T010switch_var8test_letyyF'

// If one of the bindings is a "var", allocate a box for the column.
// CHECK-LABEL: sil hidden @_T010switch_var015test_mixed_let_B0yyF : $@convention(thin) () -> () {
func test_mixed_let_var() {
  // CHECK: bb0:
  // CHECK:   [[FOOS:%.*]] = function_ref @_T010switch_var4foosSSyF
  // CHECK:   [[VAL:%.*]] = apply [[FOOS]]()
  switch foos() {

  // First pattern.
  // CHECK:   [[BOX:%.*]] = alloc_box ${ var String }, var, name "x"
  // CHECK:   [[PBOX:%.*]] = project_box [[BOX]]
  // CHECK:   [[VAL_COPY:%.*]] = copy_value [[VAL]]
  // CHECK:   store [[VAL_COPY]] to [init] [[PBOX]]
  // CHECK:   cond_br {{.*}}, [[CASE1:bb[0-9]+]], [[NOCASE1:bb[0-9]+]]
  case var x where runced():
  // CHECK: [[CASE1]]:
  // CHECK:   [[A:%.*]] = function_ref @_T010switch_var1aySS1x_tF
  // CHECK:   [[X:%.*]] = load [copy] [[PBOX]]
  // CHECK:   apply [[A]]([[X]])
  // CHECK:   destroy_value [[BOX]]
  // CHECK:   br [[CONT:bb[0-9]+]]
    a(x: x)

  // CHECK: [[NOCASE1]]:
  // CHECK:   destroy_value [[BOX]]
  // CHECK:   br [[NEXT_PATTERN:bb[0-9]+]]

  // CHECK: [[NEXT_PATTERN]]:
  // CHECK:   [[VAL_COPY:%.*]] = copy_value [[VAL]]
  // CHECK:   cond_br {{.*}}, [[CASE2:bb[0-9]+]], [[NOCASE2:bb[0-9]+]]
  case let y where funged():

  // CHECK: [[CASE2]]:
  // CHECK:   [[B:%.*]] = function_ref @_T010switch_var1bySS1x_tF
  // CHECK:   [[VAL_COPY_COPY:%.*]] = copy_value [[VAL_COPY]]
  // CHECK:   apply [[B]]([[VAL_COPY_COPY]])
  // CHECK:   destroy_value [[VAL_COPY]]
  // CHECK:   destroy_value [[VAL]]
  // CHECK:   br [[CONT]]  
  b(x: y)

  // CHECK: [[NOCASE2]]:
  // CHECK:   destroy_value [[VAL_COPY]]
  // CHECK:   br [[NEXT_CASE:bb[0-9]+]]

  // CHECK: [[NEXT_CASE]]
  // CHECK:   [[VAL_COPY:%.*]] = copy_value [[VAL]]
  // CHECK:   [[VAL_COPY_COPY:%.*]] = copy_value [[VAL_COPY]]
  // CHECK:   store [[VAL_COPY_COPY]] to [init] [[TMP_VAL_COPY_ADDR:%.*]] : $*String
  // CHECK:   apply {{.*}}<String>({{.*}}, [[TMP_VAL_COPY_ADDR]])
  // CHECK:   cond_br {{.*}}, [[CASE3:bb[0-9]+]], [[NOCASE3:bb[0-9]+]]
  case bars():
  // CHECK: [[CASE3]]:
  // CHECK:   destroy_value [[VAL_COPY]]
  // CHECK:   destroy_value [[VAL]]
  // CHECK:   [[FUNC:%.*]] = function_ref @_T010switch_var1cyyF : $@convention(thin) () -> ()
  // CHECK:   apply [[FUNC]]()
  // CHECK:   br [[CONT]]
    c()

  // CHECK: [[NOCASE3]]:
  // CHECK:   destroy_value [[VAL_COPY]]
  // CHECK:   br [[NEXT_CASE:bb[0-9]+]]

  // CHECK: [[NEXT_CASE]]:
  // CHECK:   destroy_value [[VAL]]
  // CHECK:   [[D_FUNC:%.*]] = function_ref @_T010switch_var1dyyF : $@convention(thin) () -> ()
  // CHECK:   apply [[D_FUNC]]()
  // CHECK:   br [[CONT]]
  case _:
    d()
  }

  // CHECK: [[CONT]]:
  // CHECK:   return
}
// CHECK: } // end sil function '_T010switch_var015test_mixed_let_B0yyF'

// CHECK-LABEL: sil hidden @_T010switch_var23test_multiple_patterns1yyF : $@convention(thin) () -> () {
func test_multiple_patterns1() {
  // CHECK:   function_ref @_T010switch_var6foobarSi_SityF
  switch foobar() {
  // CHECK-NOT: br bb
  case (0, let x), (let x, 0):
    // CHECK:   cond_br {{%.*}}, [[FIRST_MATCH_CASE:bb[0-9]+]], [[FIRST_FAIL:bb[0-9]+]]
    // CHECK:   [[FIRST_MATCH_CASE]]:
    // CHECK:     debug_value [[FIRST_X:%.*]] :
    // CHECK:     br [[CASE_BODY:bb[0-9]+]]([[FIRST_X]] : $Int)
    // CHECK:   [[FIRST_FAIL]]:
    // CHECK:     cond_br {{%.*}}, [[SECOND_MATCH_CASE:bb[0-9]+]], [[SECOND_FAIL:bb[0-9]+]]
    // CHECK:   [[SECOND_MATCH_CASE]]:
    // CHECK:     debug_value [[SECOND_X:%.*]] :
    // CHECK:     br [[CASE_BODY]]([[SECOND_X]] : $Int)
    // CHECK:   [[CASE_BODY]]([[BODY_VAR:%.*]] : $Int):
    // CHECK:     [[A:%.*]] = function_ref @_T010switch_var1aySi1x_tF
    // CHECK:     apply [[A]]([[BODY_VAR]])
    a(x: x)
  default:
    // CHECK:   [[SECOND_FAIL]]:
    // CHECK:     function_ref @_T010switch_var1byyF
    b()
  }
}

<<<<<<< HEAD
// FIXME(integers): the following checks should be updated for the new integer
// protocols. <rdar://problem/29939484>
// XCHECK-LABEL: sil hidden @_TF10switch_var23test_multiple_patterns2FT_T_ : $@convention(thin) () -> () {
=======
// CHECK-LABEL: sil hidden @_T010switch_var23test_multiple_patterns2yyF : $@convention(thin) () -> () {
>>>>>>> b74c786e
func test_multiple_patterns2() {
  let t1 = 2
  let t2 = 4
  // XCHECK:   debug_value [[T1:%.*]] :
  // XCHECK:   debug_value [[T2:%.*]] :
  switch (0,0) {
    // XCHECK-NOT: br bb
  case (_, let x) where x > t1, (let x, _) where x > t2:
<<<<<<< HEAD
    // XCHECK:   [[FIRST_X:%.*]] = tuple_extract {{%.*}} : $(Int, Int), 1
    // XCHECK:   debug_value [[FIRST_X]] :
    // XCHECK:   apply {{%.*}}([[FIRST_X]], [[T1]])
    // XCHECK:   cond_br {{%.*}}, [[FIRST_MATCH_CASE:bb[0-9]+]], [[FIRST_FAIL:bb[0-9]+]]
    // XCHECK:   [[FIRST_MATCH_CASE]]:
    // XCHECK:     br [[CASE_BODY:bb[0-9]+]]([[FIRST_X]] : $Int)
    // XCHECK:   [[FIRST_FAIL]]:
    // XCHECK:     debug_value [[SECOND_X:%.*]] :
    // XCHECK:     apply {{%.*}}([[SECOND_X]], [[T2]])
    // XCHECK:     cond_br {{%.*}}, [[SECOND_MATCH_CASE:bb[0-9]+]], [[SECOND_FAIL:bb[0-9]+]]
    // XCHECK:   [[SECOND_MATCH_CASE]]:
    // XCHECK:     br [[CASE_BODY]]([[SECOND_X]] : $Int)
    // XCHECK:   [[CASE_BODY]]([[BODY_VAR:%.*]] : $Int):
    // XCHECK:     [[A:%.*]] = function_ref @_TF10switch_var1aFT1xSi_T_
    // XCHECK:     apply [[A]]([[BODY_VAR]])
    a(x: x)
  default:
    // XCHECK:   [[SECOND_FAIL]]:
    // XCHECK:     function_ref @_TF10switch_var1bFT_T_
=======
    // CHECK:   [[FIRST_X:%.*]] = tuple_extract {{%.*}} : $(Int, Int), 1
    // CHECK:   debug_value [[FIRST_X]] :
    // CHECK:   apply {{%.*}}([[FIRST_X]], [[T1]])
    // CHECK:   cond_br {{%.*}}, [[FIRST_MATCH_CASE:bb[0-9]+]], [[FIRST_FAIL:bb[0-9]+]]
    // CHECK:   [[FIRST_MATCH_CASE]]:
    // CHECK:     br [[CASE_BODY:bb[0-9]+]]([[FIRST_X]] : $Int)
    // CHECK:   [[FIRST_FAIL]]:
    // CHECK:     debug_value [[SECOND_X:%.*]] :
    // CHECK:     apply {{%.*}}([[SECOND_X]], [[T2]])
    // CHECK:     cond_br {{%.*}}, [[SECOND_MATCH_CASE:bb[0-9]+]], [[SECOND_FAIL:bb[0-9]+]]
    // CHECK:   [[SECOND_MATCH_CASE]]:
    // CHECK:     br [[CASE_BODY]]([[SECOND_X]] : $Int)
    // CHECK:   [[CASE_BODY]]([[BODY_VAR:%.*]] : $Int):
    // CHECK:     [[A:%.*]] = function_ref @_T010switch_var1aySi1x_tF
    // CHECK:     apply [[A]]([[BODY_VAR]])
    a(x: x)
  default:
    // CHECK:   [[SECOND_FAIL]]:
    // CHECK:     function_ref @_T010switch_var1byyF
>>>>>>> b74c786e
    b()
  }
}

enum Foo {
  case A(Int, Double)
  case B(Double, Int)
  case C(Int, Int, Double)
}

// CHECK-LABEL: sil hidden @_T010switch_var23test_multiple_patterns3yyF : $@convention(thin) () -> () {
func test_multiple_patterns3() {
  let f = Foo.C(0, 1, 2.0)
  switch f {
    // CHECK:   switch_enum {{%.*}} : $Foo, case #Foo.A!enumelt.1: [[A:bb[0-9]+]], case #Foo.B!enumelt.1: [[B:bb[0-9]+]], case #Foo.C!enumelt.1: [[C:bb[0-9]+]]
  case .A(let x, let n), .B(let n, let x), .C(_, let x, let n):
    // CHECK:   [[A]]({{%.*}} : $(Int, Double)):
    // CHECK:     [[A_X:%.*]] = tuple_extract
    // CHECK:     [[A_N:%.*]] = tuple_extract
    // CHECK:     br [[CASE_BODY:bb[0-9]+]]([[A_X]] : $Int, [[A_N]] : $Double)
    
    // CHECK:   [[B]]({{%.*}} : $(Double, Int)):
    // CHECK:     [[B_N:%.*]] = tuple_extract
    // CHECK:     [[B_X:%.*]] = tuple_extract
    // CHECK:     br [[CASE_BODY]]([[B_X]] : $Int, [[B_N]] : $Double)

    // CHECK:   [[C]]({{%.*}} : $(Int, Int, Double)):
    // CHECK:     [[C__:%.*]] = tuple_extract
    // CHECK:     [[C_X:%.*]] = tuple_extract
    // CHECK:     [[C_N:%.*]] = tuple_extract
    // CHECK:     br [[CASE_BODY]]([[C_X]] : $Int, [[C_N]] : $Double)

    // CHECK:   [[CASE_BODY]]([[BODY_X:%.*]] : $Int, [[BODY_N:%.*]] : $Double):
    // CHECK:     [[FUNC_A:%.*]] = function_ref @_T010switch_var1aySi1x_tF
    // CHECK:     apply [[FUNC_A]]([[BODY_X]])
    a(x: x)
  }
}

enum Bar {
  case Y(Foo, Int)
  case Z(Int, Foo)
}

// CHECK-LABEL: sil hidden @_T010switch_var23test_multiple_patterns4yyF : $@convention(thin) () -> () {
func test_multiple_patterns4() {
  let b = Bar.Y(.C(0, 1, 2.0), 3)
  switch b {
    // CHECK:   switch_enum {{%.*}} : $Bar, case #Bar.Y!enumelt.1: [[Y:bb[0-9]+]], case #Bar.Z!enumelt.1: [[Z:bb[0-9]+]]
  case .Y(.A(let x, _), _), .Y(.B(_, let x), _), .Y(.C, let x), .Z(let x, _):
    // CHECK:   [[Y]]({{%.*}} : $(Foo, Int)):
    // CHECK:     [[Y_F:%.*]] = tuple_extract
    // CHECK:     [[Y_X:%.*]] = tuple_extract
    // CHECK:     switch_enum [[Y_F]] : $Foo, case #Foo.A!enumelt.1: [[A:bb[0-9]+]], case #Foo.B!enumelt.1: [[B:bb[0-9]+]], case #Foo.C!enumelt.1: [[C:bb[0-9]+]]
    
    // CHECK:   [[A]]({{%.*}} : $(Int, Double)):
    // CHECK:     [[A_X:%.*]] = tuple_extract
    // CHECK:     [[A_N:%.*]] = tuple_extract
    // CHECK:     br [[CASE_BODY:bb[0-9]+]]([[A_X]] : $Int)
    
    // CHECK:   [[B]]({{%.*}} : $(Double, Int)):
    // CHECK:     [[B_N:%.*]] = tuple_extract
    // CHECK:     [[B_X:%.*]] = tuple_extract
    // CHECK:     br [[CASE_BODY]]([[B_X]] : $Int)
    
    // CHECK:   [[C]]({{%.*}} : $(Int, Int, Double)):
    // CHECK:     br [[CASE_BODY]]([[Y_X]] : $Int)

    // CHECK:   [[Z]]({{%.*}} : $(Int, Foo)):
    // CHECK:     [[Z_X:%.*]] = tuple_extract
    // CHECK:     [[Z_F:%.*]] = tuple_extract
    // CHECK:     br [[CASE_BODY]]([[Z_X]] : $Int)

    // CHECK:   [[CASE_BODY]]([[BODY_X:%.*]] : $Int):
    // CHECK:     [[FUNC_A:%.*]] = function_ref @_T010switch_var1aySi1x_tF
    // CHECK:     apply [[FUNC_A]]([[BODY_X]])
    a(x: x)
  }
}

func aaa(x x: inout Int) {}

// CHECK-LABEL: sil hidden @_T010switch_var23test_multiple_patterns5yyF : $@convention(thin) () -> () {
func test_multiple_patterns5() {
  let b = Bar.Y(.C(0, 1, 2.0), 3)
  switch b {
    // CHECK:   switch_enum {{%.*}} : $Bar, case #Bar.Y!enumelt.1: [[Y:bb[0-9]+]], case #Bar.Z!enumelt.1: [[Z:bb[0-9]+]]
  case .Y(.A(var x, _), _), .Y(.B(_, var x), _), .Y(.C, var x), .Z(var x, _):
    // CHECK:   [[Y]]({{%.*}} : $(Foo, Int)):
    // CHECK:     [[Y_F:%.*]] = tuple_extract
    // CHECK:     [[Y_X:%.*]] = tuple_extract
    // CHECK:     switch_enum [[Y_F]] : $Foo, case #Foo.A!enumelt.1: [[A:bb[0-9]+]], case #Foo.B!enumelt.1: [[B:bb[0-9]+]], case #Foo.C!enumelt.1: [[C:bb[0-9]+]]
    
    // CHECK:   [[A]]({{%.*}} : $(Int, Double)):
    // CHECK:     [[A_X:%.*]] = tuple_extract
    // CHECK:     [[A_N:%.*]] = tuple_extract
    // CHECK:     br [[CASE_BODY:bb[0-9]+]]([[A_X]] : $Int)
    
    // CHECK:   [[B]]({{%.*}} : $(Double, Int)):
    // CHECK:     [[B_N:%.*]] = tuple_extract
    // CHECK:     [[B_X:%.*]] = tuple_extract
    // CHECK:     br [[CASE_BODY]]([[B_X]] : $Int)
    
    // CHECK:   [[C]]({{%.*}} : $(Int, Int, Double)):
    // CHECK:     br [[CASE_BODY]]([[Y_X]] : $Int)
    
    // CHECK:   [[Z]]({{%.*}} : $(Int, Foo)):
    // CHECK:     [[Z_X:%.*]] = tuple_extract
    // CHECK:     [[Z_F:%.*]] = tuple_extract
    // CHECK:     br [[CASE_BODY]]([[Z_X]] : $Int)
    
    // CHECK:   [[CASE_BODY]]([[BODY_X:%.*]] : $Int):
    // CHECK:     store [[BODY_X]] to [trivial] [[BOX_X:%.*]] : $*Int
    // CHECK:     [[FUNC_AAA:%.*]] = function_ref @_T010switch_var3aaaySiz1x_tF
    // CHECK:     apply [[FUNC_AAA]]([[BOX_X]])
    aaa(x: &x)
  }
}

// rdar://problem/29252758 -- local decls must not be reemitted.
func test_against_reemission(x: Bar) {
  switch x {
  case .Y(let a, _), .Z(_, let a):
    let b = a
  }
}<|MERGE_RESOLUTION|>--- conflicted
+++ resolved
@@ -546,13 +546,9 @@
   }
 }
 
-<<<<<<< HEAD
 // FIXME(integers): the following checks should be updated for the new integer
 // protocols. <rdar://problem/29939484>
-// XCHECK-LABEL: sil hidden @_TF10switch_var23test_multiple_patterns2FT_T_ : $@convention(thin) () -> () {
-=======
-// CHECK-LABEL: sil hidden @_T010switch_var23test_multiple_patterns2yyF : $@convention(thin) () -> () {
->>>>>>> b74c786e
+// XCHECK-LABEL: sil hidden @_T010switch_var23test_multiple_patterns2yyF : $@convention(thin) () -> () {
 func test_multiple_patterns2() {
   let t1 = 2
   let t2 = 4
@@ -561,7 +557,6 @@
   switch (0,0) {
     // XCHECK-NOT: br bb
   case (_, let x) where x > t1, (let x, _) where x > t2:
-<<<<<<< HEAD
     // XCHECK:   [[FIRST_X:%.*]] = tuple_extract {{%.*}} : $(Int, Int), 1
     // XCHECK:   debug_value [[FIRST_X]] :
     // XCHECK:   apply {{%.*}}([[FIRST_X]], [[T1]])
@@ -575,33 +570,12 @@
     // XCHECK:   [[SECOND_MATCH_CASE]]:
     // XCHECK:     br [[CASE_BODY]]([[SECOND_X]] : $Int)
     // XCHECK:   [[CASE_BODY]]([[BODY_VAR:%.*]] : $Int):
-    // XCHECK:     [[A:%.*]] = function_ref @_TF10switch_var1aFT1xSi_T_
+    // XCHECK:     [[A:%.*]] = function_ref @_T010switch_var1aySi1x_tF
     // XCHECK:     apply [[A]]([[BODY_VAR]])
     a(x: x)
   default:
     // XCHECK:   [[SECOND_FAIL]]:
-    // XCHECK:     function_ref @_TF10switch_var1bFT_T_
-=======
-    // CHECK:   [[FIRST_X:%.*]] = tuple_extract {{%.*}} : $(Int, Int), 1
-    // CHECK:   debug_value [[FIRST_X]] :
-    // CHECK:   apply {{%.*}}([[FIRST_X]], [[T1]])
-    // CHECK:   cond_br {{%.*}}, [[FIRST_MATCH_CASE:bb[0-9]+]], [[FIRST_FAIL:bb[0-9]+]]
-    // CHECK:   [[FIRST_MATCH_CASE]]:
-    // CHECK:     br [[CASE_BODY:bb[0-9]+]]([[FIRST_X]] : $Int)
-    // CHECK:   [[FIRST_FAIL]]:
-    // CHECK:     debug_value [[SECOND_X:%.*]] :
-    // CHECK:     apply {{%.*}}([[SECOND_X]], [[T2]])
-    // CHECK:     cond_br {{%.*}}, [[SECOND_MATCH_CASE:bb[0-9]+]], [[SECOND_FAIL:bb[0-9]+]]
-    // CHECK:   [[SECOND_MATCH_CASE]]:
-    // CHECK:     br [[CASE_BODY]]([[SECOND_X]] : $Int)
-    // CHECK:   [[CASE_BODY]]([[BODY_VAR:%.*]] : $Int):
-    // CHECK:     [[A:%.*]] = function_ref @_T010switch_var1aySi1x_tF
-    // CHECK:     apply [[A]]([[BODY_VAR]])
-    a(x: x)
-  default:
-    // CHECK:   [[SECOND_FAIL]]:
-    // CHECK:     function_ref @_T010switch_var1byyF
->>>>>>> b74c786e
+    // XCHECK:     function_ref @_T010switch_var1byyF
     b()
   }
 }
