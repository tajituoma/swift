--- conflicted
+++ resolved
@@ -2518,7 +2518,16 @@
       return;
     }
 
-<<<<<<< HEAD
+    case DAK_ProjectedValueProperty: {
+      auto abbrCode =
+          S.DeclTypeAbbrCodes[ProjectedValuePropertyDeclAttrLayout::Code];
+      auto theAttr = cast<ProjectedValuePropertyAttr>(DA);
+      ProjectedValuePropertyDeclAttrLayout::emitRecord(
+        S.Out, S.ScratchRecord, abbrCode, theAttr->isImplicit(),
+        S.addDeclBaseNameRef(theAttr->ProjectionPropertyName));
+      break;
+    }
+
     // SWIFT_ENABLE_TENSORFLOW
     case DAK_Differentiable: {
       auto abbrCode = S.DeclTypeAbbrCodes[DifferentiableDeclAttrLayout::Code];
@@ -2550,18 +2559,6 @@
       S.writeGenericRequirements(attr->getRequirements(), S.DeclTypeAbbrCodes);
       return;
     }
-=======
-    case DAK_ProjectedValueProperty: {
-      auto abbrCode =
-          S.DeclTypeAbbrCodes[ProjectedValuePropertyDeclAttrLayout::Code];
-      auto theAttr = cast<ProjectedValuePropertyAttr>(DA);
-      ProjectedValuePropertyDeclAttrLayout::emitRecord(
-        S.Out, S.ScratchRecord, abbrCode, theAttr->isImplicit(),
-        S.addDeclBaseNameRef(theAttr->ProjectionPropertyName));
-      break;
-    }
-
->>>>>>> 8221c673
     }
   }
 
