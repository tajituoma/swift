//===--- DerivedConformanceEquatableHashable.cpp - Derived Equatable & co -===//
//
// This source file is part of the Swift.org open source project
//
// Copyright (c) 2014 - 2017 Apple Inc. and the Swift project authors
// Licensed under Apache License v2.0 with Runtime Library Exception
//
// See https://swift.org/LICENSE.txt for license information
// See https://swift.org/CONTRIBUTORS.txt for the list of Swift project authors
//
//===----------------------------------------------------------------------===//
//
//  This file implements implicit derivation of the Equatable and Hashable
//  protocols. (Comparable is similar enough in spirit that it would make
//  sense to live here too when we implement its derivation.)
//
//===----------------------------------------------------------------------===//

#include "TypeChecker.h"
#include "swift/AST/Decl.h"
#include "swift/AST/Stmt.h"
#include "swift/AST/Expr.h"
#include "swift/AST/Module.h"
#include "swift/AST/Pattern.h"
#include "swift/AST/ParameterList.h"
#include "swift/AST/Types.h"
#include "llvm/ADT/APInt.h"
#include "llvm/ADT/SmallString.h"
#include "llvm/Support/raw_ostream.h"
#include "DerivedConformances.h"

using namespace swift;
using namespace DerivedConformance;

/// Returns true if, for every element of the given enum, it either has no
/// associated values or all of them conform to a protocol.
/// \p theEnum The enum whose elements and associated values should be checked.
/// \p protocol The protocol being requested.
/// \return True if all associated values of all elements of the enum conform.
bool allAssociatedValuesConformToProtocol(TypeChecker &tc, EnumDecl *theEnum,
                                          ProtocolDecl *protocol) {
  auto declContext = theEnum->getDeclContext();

  for (auto elt : theEnum->getAllElements()) {
    if (!elt->getArgumentTypeLoc().getType())
      tc.validateDecl(elt);

    auto argumentType = elt->getArgumentTypeLoc().getType();
    if (!argumentType)
      continue;

    if (auto tupleType = argumentType->getAs<TupleType>()) {
      // One associated value with a label or multiple associated values
      // (labeled or unlabeled) are tuple types.
      for (auto tupleElementType : tupleType->getElementTypes()) {
        if (!tc.conformsToProtocol(tupleElementType, protocol, declContext,
                                   ConformanceCheckFlags::Used)) {
          return false;
        }
      }
    } else {
      // One associated value with no label is represented as a paren type.
      auto actualType = argumentType->getWithoutParens();
      if (!tc.conformsToProtocol(actualType, protocol, declContext,
                                 ConformanceCheckFlags::Used)) {
        return false;
      }
    }
  }
  return true;
}

/// Returns true if every stored property in the given struct conforms to the
/// protocol (or, vacuously, if it has no stored properties).
/// \p theStruct The struct whose stored properties should be checked.
/// \p protocol The protocol being requested.
/// \return True if all stored properties of the struct conform.
bool allStoredPropertiesConformToProtocol(TypeChecker &tc,
                                          StructDecl *theStruct,
                                          ProtocolDecl *protocol) {
  auto declContext = theStruct->getDeclContext();

  auto storedProperties =
    theStruct->getStoredProperties(/*skipInaccessible=*/true);
  for (auto propertyDecl : storedProperties) {
    if (!propertyDecl->hasType())
      tc.validateDecl(propertyDecl);

    if (!propertyDecl->hasType() ||
        !tc.conformsToProtocol(propertyDecl->getType(), protocol, declContext,
                               ConformanceCheckFlags::Used)) {
      return false;
    }
  }
  return true;
}

/// Common preconditions for Equatable and Hashable.
static bool canDeriveConformance(TypeChecker &tc, NominalTypeDecl *target,
                                 ProtocolDecl *protocol) {
  // The type must be an enum or a struct.
  if (auto enumDecl = dyn_cast<EnumDecl>(target)) {
    // The enum must have cases.
    if (!enumDecl->hasCases())
      return false;

    // The cases must not have associated values, or all associated values must
    // conform to the protocol.
    return allAssociatedValuesConformToProtocol(tc, enumDecl, protocol);
  }

  if (auto structDecl = dyn_cast<StructDecl>(target)) {
    // All stored properties of the struct must conform to the protocol.
    return allStoredPropertiesConformToProtocol(tc, structDecl, protocol);
  }

  return false;
}

/// Creates a named variable based on a prefix character and a numeric index.
/// \p prefixChar The prefix character for the variable's name.
/// \p index The numeric index to append to the variable's name.
/// \p type The type of the variable.
/// \p varContext The context of the variable.
/// \return A VarDecl named with the prefix and number.
static VarDecl *indexedVarDecl(char prefixChar, int index, Type type,
                               DeclContext *varContext) {
  ASTContext &C = varContext->getASTContext();

  llvm::SmallString<8> indexVal;
  indexVal.append(1, prefixChar);
  APInt(32, index).toString(indexVal, 10, /*signed*/ false);
  auto indexStr = C.AllocateCopy(indexVal);
  auto indexStrRef = StringRef(indexStr.data(), indexStr.size());

  auto varDecl = new (C) VarDecl(/*IsStatic*/false, VarDecl::Specifier::Let,
                                 /*IsCaptureList*/true, SourceLoc(),
                                 C.getIdentifier(indexStrRef), type,
                                 varContext);
  varDecl->setHasNonPatternBindingInit(true);
  return varDecl;
}

/// Returns the pattern used to match and bind the associated values (if any) of
/// an enum case.
/// \p enumElementDecl The enum element to match.
/// \p varPrefix The prefix character for variable names (e.g., a0, a1, ...).
/// \p varContext The context into which payload variables should be declared.
/// \p boundVars The array to which the pattern's variables will be appended.
static Pattern*
enumElementPayloadSubpattern(EnumElementDecl *enumElementDecl,
                             char varPrefix, DeclContext *varContext,
                             SmallVectorImpl<VarDecl*> &boundVars) {
  auto parentDC = enumElementDecl->getDeclContext();
  ASTContext &C = parentDC->getASTContext();

  auto argumentTypeLoc = enumElementDecl->getArgumentTypeLoc();
  if (argumentTypeLoc.isNull())
    // No arguments, so no subpattern to match.
    return nullptr;

  auto argumentType = argumentTypeLoc.getType();
  if (auto tupleType = argumentType->getAs<TupleType>()) {
    // Either multiple (labeled or unlabeled) arguments, or one labeled
    // argument. Return a tuple pattern that matches the enum element in arity,
    // types, and labels. For example:
    // case a(x: Int) => (x: let a0)
    // case b(Int, String) => (let a0, let a1)
    SmallVector<TuplePatternElt, 3> elementPatterns;
    int index = 0;
    for (auto tupleElement : tupleType->getElements()) {
      auto payloadVar = indexedVarDecl(varPrefix, index++,
                                       tupleElement.getType(), varContext);
      boundVars.push_back(payloadVar);

      auto namedPattern = new (C) NamedPattern(payloadVar);
      namedPattern->setImplicit();
      auto letPattern = new (C) VarPattern(SourceLoc(), /*isLet*/ true,
                                           namedPattern);
      elementPatterns.push_back(TuplePatternElt(tupleElement.getName(),
                                                SourceLoc(), letPattern));
    }

    auto pat = TuplePattern::create(C, SourceLoc(), elementPatterns,
                                    SourceLoc());
    pat->setImplicit();
    return pat;
  }

  // Otherwise, a one-argument unlabeled payload. Return a paren pattern whose
  // underlying type is the same as the payload. For example:
  // case a(Int) => (let a0)
  auto underlyingType = argumentType->getWithoutParens();
  auto payloadVar = indexedVarDecl(varPrefix, 0, underlyingType, varContext);
  boundVars.push_back(payloadVar);

  auto namedPattern = new (C) NamedPattern(payloadVar);
  namedPattern->setImplicit();
  auto letPattern = new (C) VarPattern(SourceLoc(), /*isLet*/ true,
                                       namedPattern);
  auto pat = new (C) ParenPattern(SourceLoc(), letPattern, SourceLoc());
  pat->setImplicit();
  return pat;
}

/// Create AST statements which convert from an enum to an Int with a switch.
/// \p stmts The generated statements are appended to this vector.
/// \p parentDC Either an extension or the enum itself.
/// \p enumDecl The enum declaration.
/// \p enumVarDecl The enum input variable.
/// \p funcDecl The parent function.
/// \p indexName The name of the output variable.
/// \return A DeclRefExpr of the output variable (of type Int).
static DeclRefExpr *convertEnumToIndex(SmallVectorImpl<ASTNode> &stmts,
                                       DeclContext *parentDC,
                                       EnumDecl *enumDecl,
                                       VarDecl *enumVarDecl,
                                       AbstractFunctionDecl *funcDecl,
                                       const char *indexName) {
  ASTContext &C = enumDecl->getASTContext();
  Type enumType = enumVarDecl->getType();
  Type intType = C.getIntDecl()->getDeclaredType();

  auto indexVar = new (C) VarDecl(/*IsStatic*/false, VarDecl::Specifier::Var,
                                  /*IsCaptureList*/false, SourceLoc(),
                                  C.getIdentifier(indexName), intType,
                                  funcDecl);
  indexVar->setInterfaceType(intType);
  indexVar->setImplicit();

  // generate: var indexVar
  Pattern *indexPat = new (C) NamedPattern(indexVar, /*implicit*/ true);
  indexPat->setType(intType);
  indexPat = new (C) TypedPattern(indexPat, TypeLoc::withoutLoc(intType));
  indexPat->setType(intType);
  auto indexBind = PatternBindingDecl::create(C, SourceLoc(),
                                              StaticSpellingKind::None,
                                              SourceLoc(),
                                              indexPat, nullptr, funcDecl);

  unsigned index = 0;
  SmallVector<ASTNode, 4> cases;
  for (auto elt : enumDecl->getAllElements()) {
    // generate: case .<Case>:
    auto pat = new (C) EnumElementPattern(TypeLoc::withoutLoc(enumType),
                                          SourceLoc(), SourceLoc(),
                                          Identifier(), elt, nullptr);
    pat->setImplicit();

    auto labelItem = CaseLabelItem(/*IsDefault=*/false, pat, SourceLoc(),
                                   nullptr);

    // generate: indexVar = <index>
    llvm::SmallString<8> indexVal;
    APInt(32, index++).toString(indexVal, 10, /*signed*/ false);
    auto indexStr = C.AllocateCopy(indexVal);

    auto indexExpr = new (C) IntegerLiteralExpr(StringRef(indexStr.data(),
                                                indexStr.size()), SourceLoc(),
                                                /*implicit*/ true);
    auto indexRef = new (C) DeclRefExpr(indexVar, DeclNameLoc(),
                                        /*implicit*/true);
    auto assignExpr = new (C) AssignExpr(indexRef, SourceLoc(),
                                         indexExpr, /*implicit*/ true);
    auto body = BraceStmt::create(C, SourceLoc(), ASTNode(assignExpr),
                                  SourceLoc());
    cases.push_back(CaseStmt::create(C, SourceLoc(), labelItem,
                                     /*HasBoundDecls=*/false,
                                     SourceLoc(), body));
  }

  // generate: switch enumVar { }
  auto enumRef = new (C) DeclRefExpr(enumVarDecl, DeclNameLoc(),
                                     /*implicit*/true);
  auto switchStmt = SwitchStmt::create(LabeledStmtInfo(), SourceLoc(), enumRef,
                                       SourceLoc(), cases, SourceLoc(), C);

  stmts.push_back(indexBind);
  stmts.push_back(switchStmt);

  return new (C) DeclRefExpr(indexVar, DeclNameLoc(), /*implicit*/ true,
                             AccessSemantics::Ordinary, intType);
}

/// Generates a guard statement that checks whether the given lhs and rhs
/// variables are equal; if they are not, then the isEqual variable is set to
/// false and a break statement is executed.
/// \p C The AST context.
/// \p lhsVar The first variable to test for equality.
/// \p rhsVar The second variable to test for equality.
/// \p isEqualVar The variable to set to false if the guard condition fails.
static GuardStmt *returnIfNotEqualGuard(ASTContext &C,
                                        Expr *lhsExpr,
                                        Expr *rhsExpr) {
  SmallVector<StmtConditionElement, 1> conditions;
  SmallVector<ASTNode, 2> statements;

  // First, generate the statements for the body of the guard.
  // return false
  auto falseExpr = new (C) BooleanLiteralExpr(false, SourceLoc(),
                                              /*Implicit*/true);
  auto returnStmt = new (C) ReturnStmt(SourceLoc(), falseExpr);
  statements.emplace_back(ASTNode(returnStmt));

  // Next, generate the condition being checked.
  // lhs == rhs
  auto cmpFuncExpr = new (C) UnresolvedDeclRefExpr(
    DeclName(C.getIdentifier("==")), DeclRefKind::BinaryOperator,
    DeclNameLoc());
  auto cmpArgsTuple = TupleExpr::create(C, SourceLoc(),
                                        { lhsExpr, rhsExpr },
                                        { }, { }, SourceLoc(),
                                        /*HasTrailingClosure*/false,
                                        /*Implicit*/true);
  auto cmpExpr = new (C) BinaryExpr(cmpFuncExpr, cmpArgsTuple,
                                    /*Implicit*/true);
  conditions.emplace_back(cmpExpr);

  // Build and return the complete guard statement.
  // guard lhs == rhs else { return false }
  auto body = BraceStmt::create(C, SourceLoc(), statements, SourceLoc());
  return new (C) GuardStmt(SourceLoc(), C.AllocateCopy(conditions), body);
}

/// Derive the body for an '==' operator for an enum that has no associated
/// values. This generates code that converts each value to its integer ordinal
/// and compares them, which produces an optimal single icmp instruction.
static void
deriveBodyEquatable_enum_noAssociatedValues_eq(AbstractFunctionDecl *eqDecl) {
  auto parentDC = eqDecl->getDeclContext();
  ASTContext &C = parentDC->getASTContext();

  auto args = eqDecl->getParameterLists().back();
  auto aParam = args->get(0);
  auto bParam = args->get(1);

  auto enumDecl = cast<EnumDecl>(aParam->getType()->getAnyNominal());

  // Generate the conversion from the enums to integer indices.
  SmallVector<ASTNode, 6> statements;
  DeclRefExpr *aIndex = convertEnumToIndex(statements, parentDC, enumDecl,
                                           aParam, eqDecl, "index_a");
  DeclRefExpr *bIndex = convertEnumToIndex(statements, parentDC, enumDecl,
                                           bParam, eqDecl, "index_b");

  // Generate the compare of the indices.
  FuncDecl *cmpFunc = C.getEqualIntDecl();
  assert(cmpFunc && "should have a == for int as we already checked for it");

  auto fnType = cmpFunc->getInterfaceType()->castTo<FunctionType>();

  Expr *cmpFuncExpr;
  if (cmpFunc->getDeclContext()->isTypeContext()) {
    auto contextTy = cmpFunc->getDeclContext()->getSelfInterfaceType();
    Expr *base = TypeExpr::createImplicitHack(SourceLoc(), contextTy, C);
    Expr *ref = new (C) DeclRefExpr(cmpFunc, DeclNameLoc(), /*Implicit*/ true,
                                    AccessSemantics::Ordinary, fnType);

    fnType = fnType->getResult()->castTo<FunctionType>();
    cmpFuncExpr = new (C) DotSyntaxCallExpr(ref, SourceLoc(), base, fnType);
    cmpFuncExpr->setImplicit();
  } else {
    cmpFuncExpr = new (C) DeclRefExpr(cmpFunc, DeclNameLoc(),
                                      /*implicit*/ true,
                                      AccessSemantics::Ordinary,
                                      fnType);
  }

  TupleExpr *abTuple = TupleExpr::create(C, SourceLoc(), { aIndex, bIndex },
                                         { }, { }, SourceLoc(),
                                         /*HasTrailingClosure*/ false,
                                         /*Implicit*/ true);

  auto *cmpExpr = new (C) BinaryExpr(cmpFuncExpr, abTuple, /*implicit*/ true);
  statements.push_back(new (C) ReturnStmt(SourceLoc(), cmpExpr));

  BraceStmt *body = BraceStmt::create(C, SourceLoc(), statements, SourceLoc());
  eqDecl->setBody(body);
}

/// Derive the body for an '==' operator for an enum where at least one of the
/// cases has associated values.
static void
deriveBodyEquatable_enum_hasAssociatedValues_eq(AbstractFunctionDecl *eqDecl) {
  auto parentDC = eqDecl->getDeclContext();
  ASTContext &C = parentDC->getASTContext();

  auto args = eqDecl->getParameterLists().back();
  auto aParam = args->get(0);
  auto bParam = args->get(1);

  Type enumType = aParam->getType();
  auto enumDecl = cast<EnumDecl>(aParam->getType()->getAnyNominal());

  SmallVector<ASTNode, 6> statements;
  SmallVector<ASTNode, 4> cases;
  unsigned elementCount = 0;

  // For each enum element, generate a case statement matching a pair containing
  // the same case, binding variables for the left- and right-hand associated
  // values.
  for (auto elt : enumDecl->getAllElements()) {
    elementCount++;

    // .<elt>(let l0, let l1, ...)
    SmallVector<VarDecl*, 3> lhsPayloadVars;
    auto lhsSubpattern = enumElementPayloadSubpattern(elt, 'l', eqDecl,
                                                      lhsPayloadVars);
    auto lhsElemPat = new (C) EnumElementPattern(TypeLoc::withoutLoc(enumType),
                                                 SourceLoc(), SourceLoc(),
                                                 Identifier(), elt,
                                                 lhsSubpattern);
    lhsElemPat->setImplicit();

    // .<elt>(let r0, let r1, ...)
    SmallVector<VarDecl*, 3> rhsPayloadVars;
    auto rhsSubpattern = enumElementPayloadSubpattern(elt, 'r', eqDecl,
                                                      rhsPayloadVars);
    auto rhsElemPat = new (C) EnumElementPattern(TypeLoc::withoutLoc(enumType),
                                                 SourceLoc(), SourceLoc(),
                                                 Identifier(), elt,
                                                 rhsSubpattern);
    rhsElemPat->setImplicit();

    auto hasBoundDecls = !lhsPayloadVars.empty();

    // case (.<elt>(let l0, let l1, ...), .<elt>(let r0, let r1, ...))
    auto caseTuplePattern = TuplePattern::create(C, SourceLoc(), {
      TuplePatternElt(lhsElemPat), TuplePatternElt(rhsElemPat) },
                                                 SourceLoc());
    caseTuplePattern->setImplicit();

    auto labelItem = CaseLabelItem(/*IsDefault*/ false, caseTuplePattern,
                                   SourceLoc(), nullptr);

    // Generate a guard statement for each associated value in the payload,
    // breaking out early if any pair is unequal. (This is done to avoid
    // constructing long lists of autoclosure-wrapped conditions connected by
    // &&, which the type checker has more difficulty processing.)
    SmallVector<ASTNode, 6> statementsInCase;
    for (size_t varIdx = 0; varIdx < lhsPayloadVars.size(); varIdx++) {
      auto lhsVar = lhsPayloadVars[varIdx];
      auto lhsExpr = new (C) DeclRefExpr(lhsVar, DeclNameLoc(),
                                         /*implicit*/true);
      auto rhsVar = rhsPayloadVars[varIdx];
      auto rhsExpr = new (C) DeclRefExpr(rhsVar, DeclNameLoc(),
                                         /*Implicit*/true);
      auto guardStmt = returnIfNotEqualGuard(C, lhsExpr, rhsExpr);
      statementsInCase.emplace_back(guardStmt);
    }

    // If none of the guard statements caused an early exit, then all the pairs
    // were true.
    // return true
    auto trueExpr = new (C) BooleanLiteralExpr(true, SourceLoc(),
                                               /*Implicit*/true);
    auto returnStmt = new (C) ReturnStmt(SourceLoc(), trueExpr);
    statementsInCase.push_back(returnStmt);

    auto body = BraceStmt::create(C, SourceLoc(), statementsInCase,
                                  SourceLoc());
    cases.push_back(CaseStmt::create(C, SourceLoc(), labelItem, hasBoundDecls,
                                     SourceLoc(), body));
  }

  // default: result = false
  //
  // We only generate this if the enum has more than one case. If it has exactly
  // one case, then that single case statement is already exhaustive.
  if (elementCount > 1) {
    auto defaultPattern = new (C) AnyPattern(SourceLoc());
    defaultPattern->setImplicit();
    auto defaultItem = CaseLabelItem(/*IsDefault*/ true, defaultPattern,
                                     SourceLoc(), nullptr);
    auto falseExpr = new (C) BooleanLiteralExpr(false, SourceLoc(),
                                                /*implicit*/ true);
    auto returnStmt = new (C) ReturnStmt(SourceLoc(), falseExpr);
    auto body = BraceStmt::create(C, SourceLoc(), ASTNode(returnStmt),
                                  SourceLoc());
    cases.push_back(CaseStmt::create(C, SourceLoc(), defaultItem,
                                     /*HasBoundDecls*/ false,
                                     SourceLoc(), body));
  }

  // switch (a, b) { <case statements> }
  auto aRef = new (C) DeclRefExpr(aParam, DeclNameLoc(), /*implicit*/true);
  auto bRef = new (C) DeclRefExpr(bParam, DeclNameLoc(), /*implicit*/true);
  auto abExpr = TupleExpr::create(C, SourceLoc(), { aRef, bRef }, {}, {},
                                  SourceLoc(), /*HasTrailingClosure*/ false,
                                  /*implicit*/ true);
  auto switchStmt = SwitchStmt::create(LabeledStmtInfo(), SourceLoc(), abExpr,
                                       SourceLoc(), cases, SourceLoc(), C);
  statements.push_back(switchStmt);

  auto body = BraceStmt::create(C, SourceLoc(), statements, SourceLoc());
  eqDecl->setBody(body);
}

/// Derive the body for an '==' operator for a struct.
static void deriveBodyEquatable_struct_eq(AbstractFunctionDecl *eqDecl) {
  auto parentDC = eqDecl->getDeclContext();
  ASTContext &C = parentDC->getASTContext();

  auto args = eqDecl->getParameterLists().back();
  auto aParam = args->get(0);
  auto bParam = args->get(1);

  auto structDecl = cast<StructDecl>(aParam->getType()->getAnyNominal());

  SmallVector<ASTNode, 6> statements;

  auto storedProperties =
    structDecl->getStoredProperties(/*skipInaccessible=*/true);

  // For each stored property element, generate a guard statement that returns
  // false if a property is not pairwise-equal.
  for (auto propertyDecl : storedProperties) {
    auto aPropertyRef = new (C) DeclRefExpr(propertyDecl, DeclNameLoc(),
                                            /*implicit*/ true);
    auto aParamRef = new (C) DeclRefExpr(aParam, DeclNameLoc(),
                                         /*implicit*/ true);
    auto aPropertyExpr = new (C) DotSyntaxCallExpr(aPropertyRef, SourceLoc(),
                                                   aParamRef);

    auto bPropertyRef = new (C) DeclRefExpr(propertyDecl, DeclNameLoc(),
                                            /*implicit*/ true);
    auto bParamRef = new (C) DeclRefExpr(bParam, DeclNameLoc(),
                                         /*implicit*/ true);
    auto bPropertyExpr = new (C) DotSyntaxCallExpr(bPropertyRef, SourceLoc(),
                                                   bParamRef);

    auto guardStmt = returnIfNotEqualGuard(C, aPropertyExpr, bPropertyExpr);
    statements.emplace_back(guardStmt);
  }

  // If none of the guard statements caused an early exit, then all the pairs
  // were true.
  // return true
  auto trueExpr = new (C) BooleanLiteralExpr(true, SourceLoc(),
                                             /*Implicit*/true);
  auto returnStmt = new (C) ReturnStmt(SourceLoc(), trueExpr);
  statements.push_back(returnStmt);

  auto body = BraceStmt::create(C, SourceLoc(), statements, SourceLoc());
  eqDecl->setBody(body);
}

/// Derive an '==' operator implementation for an enum or a struct.
static ValueDecl *
deriveEquatable_eq(TypeChecker &tc, Decl *parentDecl, NominalTypeDecl *typeDecl,
                   Identifier generatedIdentifier,
                   void (*bodySynthesizer)(AbstractFunctionDecl *)) {
  // enum SomeEnum<T...> {
  //   case A, B(Int), C(String, Int)
  //
  //   @derived
  //   @_implements(Equatable, ==(_:_:))
  //   func __derived_enum_equals(a: SomeEnum<T...>,
  //                              b: SomeEnum<T...>) -> Bool {
  //     switch (a, b) {
  //     case (.A, .A):
  //       return true
  //     case (.B(let l0), .B(let r0)):
  //       guard l0 == r0 else { return false }
  //       return true
  //     case (.C(let l0, let l1), .C(let r0, let r1)):
  //       guard l0 == r0 else { return false }
  //       guard l1 == r1 else { return false }
  //       return true
  //     default: return false
  //   }
  // }
  //
  // struct SomeStruct<T...> {
  //   var x: Int
  //   var y: String
  //
  //   @derived
  //   @_implements(Equatable, ==(_:_:))
  //   func __derived_struct_equals(a: SomeStruct<T...>,
  //                                b: SomeStruct<T...>) -> Bool {
  //     guard a.x == b.x else { return false; }
  //     guard a.y == b.y else { return false; }
  //     return true;
  //   }
  // }

  ASTContext &C = tc.Context;

  auto parentDC = cast<DeclContext>(parentDecl);
  auto enumTy = parentDC->getDeclaredTypeInContext();
  auto enumIfaceTy = parentDC->getDeclaredInterfaceType();

  auto getParamDecl = [&](StringRef s) -> ParamDecl* {
    auto *param = new (C) ParamDecl(VarDecl::Specifier::Owned, SourceLoc(), SourceLoc(),
                                    Identifier(), SourceLoc(), C.getIdentifier(s),
                                    enumTy, parentDC);
    param->setInterfaceType(enumIfaceTy);
    return param;
  };

  auto selfDecl = ParamDecl::createSelf(SourceLoc(), parentDC,
                                        /*isStatic=*/true);

  ParameterList *params[] = {
    ParameterList::createWithoutLoc(selfDecl),
    ParameterList::create(C, {
        getParamDecl("a"),
        getParamDecl("b")
    })
  };

  auto boolTy = C.getBoolDecl()->getDeclaredType();

  DeclName name(C, generatedIdentifier, params[1]);
  auto eqDecl =
    FuncDecl::create(C, /*StaticLoc=*/SourceLoc(),
                     StaticSpellingKind::KeywordStatic,
                     /*FuncLoc=*/SourceLoc(), name, /*NameLoc=*/SourceLoc(),
                     /*Throws=*/false, /*ThrowsLoc=*/SourceLoc(),
                     /*AccessorKeywordLoc=*/SourceLoc(),
                     /*GenericParams=*/nullptr,
                     params,
                     TypeLoc::withoutLoc(boolTy),
                     parentDC);
  eqDecl->setImplicit();
  eqDecl->setUserAccessible(false);
  eqDecl->getAttrs().add(new (C) InfixAttr(/*implicit*/false));

  // Add the @_implements(Equatable, ==(_:_:)) attribute
  auto equatableProto = C.getProtocol(KnownProtocolKind::Equatable);
  auto equatableTy = equatableProto->getDeclaredType();
  auto equatableTypeLoc = TypeLoc::withoutLoc(equatableTy);
  SmallVector<Identifier, 2> argumentLabels = { Identifier(), Identifier() };
  auto equalsDeclName = DeclName(C, DeclBaseName(C.Id_EqualsOperator),
                                 argumentLabels);
  eqDecl->getAttrs().add(new (C) ImplementsAttr(SourceLoc(),
                                                SourceRange(),
                                                equatableTypeLoc,
                                                equalsDeclName,
                                                DeclNameLoc()));

  if (!C.getEqualIntDecl()) {
    tc.diagnose(parentDecl->getLoc(), diag::no_equal_overload_for_int);
    return nullptr;
  }

  eqDecl->setBodySynthesizer(bodySynthesizer);

  // Compute the type.
  Type paramsTy = params[1]->getType(tc.Context);

  // Compute the interface type.
  Type interfaceTy;
  auto selfParam = computeSelfParam(eqDecl);
  if (auto genericSig = parentDC->getGenericSignatureOfContext()) {
    eqDecl->setGenericEnvironment(parentDC->getGenericEnvironmentOfContext());

    Type enumIfaceTy = parentDC->getDeclaredInterfaceType();
    TupleTypeElt ifaceParamElts[] = {
      enumIfaceTy, enumIfaceTy,
    };
    auto ifaceParamsTy = TupleType::get(ifaceParamElts, C);
    interfaceTy = FunctionType::get(ifaceParamsTy, boolTy,
                                    AnyFunctionType::ExtInfo());
    interfaceTy = GenericFunctionType::get(genericSig, {selfParam}, interfaceTy,
                                           AnyFunctionType::ExtInfo());
  } else {
    interfaceTy = FunctionType::get(paramsTy, boolTy);
    interfaceTy = FunctionType::get({selfParam}, interfaceTy,
                                    FunctionType::ExtInfo());
  }
  eqDecl->setInterfaceType(interfaceTy);

  // Since we can't insert the == operator into the same FileUnit as the enum,
  // itself, we have to give it at least internal access.
<<<<<<< HEAD
  eqDecl->setAccessibility(std::max(typeDecl->getFormalAccess(),
                                    Accessibility::Internal));
=======
  eqDecl->setAccess(std::max(enumDecl->getFormalAccess(),
                             AccessLevel::Internal));
>>>>>>> 5c99929f

  // If the enum was not imported, the derived conformance is either from the
  // enum itself or an extension, in which case we will emit the declaration
  // normally.
  if (typeDecl->hasClangNode())
    tc.Context.addExternalDecl(eqDecl);

  // Add the operator to the parent scope.
  cast<IterableDeclContext>(parentDecl)->addMember(eqDecl);

  return eqDecl;
}

bool DerivedConformance::canDeriveEquatable(TypeChecker &tc,
                                            NominalTypeDecl *type,
                                            ValueDecl *requirement) {
  auto equatableProto = tc.Context.getProtocol(KnownProtocolKind::Equatable);
  return canDeriveConformance(tc, type, equatableProto);
}

ValueDecl *DerivedConformance::deriveEquatable(TypeChecker &tc,
                                               Decl *parentDecl,
                                               NominalTypeDecl *type,
                                               ValueDecl *requirement) {
  // Conformance can't be synthesized in an extension; we allow it as a special
  // case for enums with no associated values to preserve source compatibility.
  auto theEnum = dyn_cast<EnumDecl>(type);
  if (!(theEnum && theEnum->hasOnlyCasesWithoutAssociatedValues()) &&
      type != parentDecl) {
    auto equatableProto = tc.Context.getProtocol(KnownProtocolKind::Equatable);
    auto equatableType = equatableProto->getDeclaredType();
    tc.diagnose(parentDecl->getLoc(), diag::cannot_synthesize_in_extension,
                equatableType);
    return nullptr;
  }

  // Build the necessary decl.
  if (requirement->getBaseName() == "==") {
    if (theEnum) {
      auto bodySynthesizer =
          theEnum->hasOnlyCasesWithoutAssociatedValues()
              ? &deriveBodyEquatable_enum_noAssociatedValues_eq
              : &deriveBodyEquatable_enum_hasAssociatedValues_eq;
      return deriveEquatable_eq(tc, parentDecl, theEnum,
                                tc.Context.Id_derived_enum_equals,
                                bodySynthesizer);
    }
    else if (auto theStruct = dyn_cast<StructDecl>(type))
      return deriveEquatable_eq(tc, parentDecl, theStruct,
                                tc.Context.Id_derived_struct_equals,
                                &deriveBodyEquatable_struct_eq);
    else
      llvm_unreachable("todo");
  }
  tc.diagnose(requirement->getLoc(),
              diag::broken_equatable_requirement);
  return nullptr;
}

/// Returns a new integer literal expression with the given value.
/// \p C The AST context.
/// \p value The integer value.
/// \return The integer literal expression.
static Expr* integerLiteralExpr(ASTContext &C, int64_t value) {
  llvm::SmallString<8> integerVal;
  APInt(32, value).toString(integerVal, 10, /*signed*/ false);
  auto integerStr = C.AllocateCopy(integerVal);
  auto integerExpr = new (C) IntegerLiteralExpr(
    StringRef(integerStr.data(), integerStr.size()), SourceLoc(),
    /*implicit*/ true);
  return integerExpr;
}

/// Returns a new expression that mixes the hash value of an expression into a
/// variable (as a mutating assignment).
/// \p C The AST context.
/// \p resultVar The variable into which the hash value will be mixed.
/// \p exprToHash The expression whose hash value should be mixed in.
/// \return The expression that mixes the hash value into the result variable.
static Expr* mixInHashExpr_hashValue(ASTContext &C,
                                     VarDecl* resultVar,
                                     Expr *exprToHash) {
  auto intType = C.getIntDecl()->getDeclaredType();
  auto xorFuncInputType =
    TupleType::get({
      TupleTypeElt(intType, Identifier(), ParameterTypeFlags().withInOut(true)),
      TupleTypeElt(intType) }, C);

  // <exprToHash>.hashValue
  auto hashValueExpr = new (C) UnresolvedDotExpr(exprToHash, SourceLoc(),
                                                 C.Id_hashValue, DeclNameLoc(),
                                                 /*implicit*/ true);

  // _mixInt(<exprToHash>.hashValue)
  auto mixinFunc = C.getMixIntDecl();
  auto mixinFuncExpr = new (C) DeclRefExpr(mixinFunc, DeclNameLoc(),
                                           /*implicit*/ true);
  auto mixinResultExpr = CallExpr::createImplicit(C, mixinFuncExpr,
                                                  { hashValueExpr }, {});

  // result ^= _mixInt(<exprToHash>.hashValue)
  auto resultExpr = new (C) DeclRefExpr(resultVar, DeclNameLoc(),
                                        /*implicit*/ true);
  auto resultInoutExpr = new (C) InOutExpr(SourceLoc(), resultExpr,
                                           intType, /*implicit*/ true);

  auto xorFunc = C.getMutatingXorIntDecl();
  auto xorFuncExpr = new (C) DeclRefExpr(xorFunc, DeclNameLoc(),
                                         /*implicit*/ true);

  TupleExpr *xorArgTuple = TupleExpr::create(C, SourceLoc(),
                                             { resultInoutExpr,
                                               mixinResultExpr },
                                             { }, { }, SourceLoc(),
                                             /*HasTrailingClosure*/ false,
                                             /*Implicit*/ true,
                                             xorFuncInputType);
  return new (C) BinaryExpr(xorFuncExpr, xorArgTuple, /*implicit*/ true);
}

static void
deriveBodyHashable_enum_hashValue(AbstractFunctionDecl *hashValueDecl) {
  auto parentDC = hashValueDecl->getDeclContext();
  ASTContext &C = parentDC->getASTContext();

  auto enumDecl = parentDC->getAsEnumOrEnumExtensionContext();
  SmallVector<ASTNode, 3> statements;
  auto selfDecl = hashValueDecl->getImplicitSelfDecl();

  Type enumType = selfDecl->getType();
  Type intType = C.getIntDecl()->getDeclaredType();

  auto resultVar = new (C) VarDecl(/*IsStatic*/ false, VarDecl::Specifier::Var,
                                   /*IsCaptureList*/ false, SourceLoc(),
                                   C.getIdentifier("result"), intType,
                                   hashValueDecl);
  resultVar->setInterfaceType(intType);
  resultVar->setImplicit();

  // var result
  Pattern *resultPat = new (C) NamedPattern(resultVar, /*implicit*/ true);
  resultPat->setType(intType);
  resultPat = new (C) TypedPattern(resultPat, TypeLoc::withoutLoc(intType));
  resultPat->setType(intType);
  auto resultBind = PatternBindingDecl::create(C, SourceLoc(),
                                               StaticSpellingKind::None,
                                               SourceLoc(),
                                               resultPat, nullptr,
                                               hashValueDecl);

  unsigned index = 0;
  SmallVector<ASTNode, 4> cases;

  auto hasNoAssociatedValues = enumDecl->hasOnlyCasesWithoutAssociatedValues();

  // For each enum element, generate a case statement that binds the associated
  // values so that their hash values can be obtained.
  for (auto elt : enumDecl->getAllElements()) {
    // case .<elt>(let a0, let a1, ...):
    SmallVector<VarDecl*, 3> payloadVars;
    SmallVector<ASTNode, 3> mixExpressions;

    auto payloadPattern = enumElementPayloadSubpattern(elt, 'a', hashValueDecl,
                                                       payloadVars);
    auto pat = new (C) EnumElementPattern(TypeLoc::withoutLoc(enumType),
                                          SourceLoc(), SourceLoc(),
                                          elt->getName(), elt, payloadPattern);
    pat->setImplicit();

    auto labelItem = CaseLabelItem(/*IsDefault*/ false, pat, SourceLoc(),
                                   nullptr);

    auto hasBoundDecls = !payloadVars.empty();

    // If the enum has no cases with associated values, we use the ordinal
    // directly as the hash value. If any of the cases have associated values,
    // then we mix the ordinal instead to better distribute it among the hash
    // values of its payload.
    if (hasNoAssociatedValues) {
      // result = <ordinal>
      auto ordinalExpr = integerLiteralExpr(C, index++);
      auto resultRef = new (C) DeclRefExpr(resultVar, DeclNameLoc(),
                                           /*implicit*/ true);
      auto assignExpr = new (C) AssignExpr(resultRef, SourceLoc(),
                                           ordinalExpr, /*implicit*/ true);
      mixExpressions.emplace_back(ASTNode(assignExpr));
    } else {
      // result = _mixInt(<ordinal>)
      auto mixinFunc = C.getMixIntDecl();
      auto mixinFuncExpr = new (C) DeclRefExpr(mixinFunc, DeclNameLoc(),
                                               /*implicit*/ true);
      auto ordinalExpr = integerLiteralExpr(C, index++);
      auto mixedOrdinalExpr = CallExpr::createImplicit(C, mixinFuncExpr,
                                                       { ordinalExpr }, {});
      auto resultRef = new (C) DeclRefExpr(resultVar, DeclNameLoc(),
                                           /*implicit*/ true);
      auto assignExpr = new (C) AssignExpr(resultRef, SourceLoc(),
                                           mixedOrdinalExpr, /*implicit*/ true);
      mixExpressions.emplace_back(ASTNode(assignExpr));

      // Generate a sequence of expressions that mix the payload's hash values
      // into result.
      for (auto payloadVar : payloadVars) {
        auto payloadVarRef = new (C) DeclRefExpr(payloadVar, DeclNameLoc(),
                                                 /*implicit*/ true);
        // result ^= <payloadVar>.hashValue
        auto mixExpr = mixInHashExpr_hashValue(C, resultVar, payloadVarRef);
        mixExpressions.emplace_back(ASTNode(mixExpr));
      }
    }

    auto body = BraceStmt::create(C, SourceLoc(), mixExpressions, SourceLoc());
    cases.push_back(CaseStmt::create(C, SourceLoc(), labelItem, hasBoundDecls,
                                     SourceLoc(), body));
  }

  // generate: switch enumVar { }
  auto enumRef = new (C) DeclRefExpr(selfDecl, DeclNameLoc(),
                                     /*implicit*/true);
  auto switchStmt = SwitchStmt::create(LabeledStmtInfo(), SourceLoc(), enumRef,
                                       SourceLoc(), cases, SourceLoc(), C);

  statements.push_back(resultBind);
  statements.push_back(switchStmt);

  // generate: return result
  auto resultRef = new (C) DeclRefExpr(resultVar, DeclNameLoc(),
                                       /*implicit*/ true,
                                       AccessSemantics::Ordinary, intType);
  auto returnStmt = new (C) ReturnStmt(SourceLoc(), resultRef);
  statements.push_back(returnStmt);

  auto body = BraceStmt::create(C, SourceLoc(), statements, SourceLoc());
  hashValueDecl->setBody(body);
}

/// Derive the body for the 'hashValue' getter for a struct.
static void
deriveBodyHashable_struct_hashValue(AbstractFunctionDecl *hashValueDecl) {
  auto parentDC = hashValueDecl->getDeclContext();
  ASTContext &C = parentDC->getASTContext();

  auto structDecl = parentDC->getAsStructOrStructExtensionContext();
  SmallVector<ASTNode, 6> statements;
  auto selfDecl = hashValueDecl->getImplicitSelfDecl();

  Type intType = C.getIntDecl()->getDeclaredType();

  auto resultVar = new (C) VarDecl(/*IsStatic*/ false, VarDecl::Specifier::Var,
                                   /*IsCaptureList*/ false, SourceLoc(),
                                   C.getIdentifier("result"), intType,
                                   hashValueDecl);
  resultVar->setInterfaceType(intType);
  resultVar->setImplicit();

  // var result: Int
  Pattern *resultPat = new (C) NamedPattern(resultVar, /*implicit*/ true);
  resultPat->setType(intType);
  resultPat = new (C) TypedPattern(resultPat, TypeLoc::withoutLoc(intType));
  resultPat->setType(intType);
  auto resultBind = PatternBindingDecl::create(C, SourceLoc(),
                                               StaticSpellingKind::None,
                                               SourceLoc(),
                                               resultPat, nullptr,
                                               hashValueDecl);
  statements.push_back(resultBind);

  // result = 0
  {
    auto resultRef = new (C) DeclRefExpr(resultVar, DeclNameLoc(),
                                         /*implicit*/ true);
    auto assignExpr = new (C) AssignExpr(resultRef, SourceLoc(),
                                         integerLiteralExpr(C, 0),
                                         /*implicit*/ true);
    statements.emplace_back(ASTNode(assignExpr));
  }

  auto storedProperties =
    structDecl->getStoredProperties(/*skipInaccessible=*/true);

  // For each stored property, generate a statement that mixes its hash value
  // into the result.
  for (auto propertyDecl : storedProperties) {
    auto propertyRef = new (C) DeclRefExpr(propertyDecl, DeclNameLoc(),
                                           /*implicit*/ true);
    auto selfRef = new (C) DeclRefExpr(selfDecl, DeclNameLoc(),
                                       /*implicit*/ true);
    auto selfPropertyExpr = new (C) DotSyntaxCallExpr(propertyRef, SourceLoc(),
                                                      selfRef);
    // result ^= <property>.hashValue
    auto mixExpr = mixInHashExpr_hashValue(C, resultVar, selfPropertyExpr);
    statements.emplace_back(ASTNode(mixExpr));
  }

  // return result
  {
    auto resultRef = new (C) DeclRefExpr(resultVar, DeclNameLoc(),
                                         /*implicit*/ true,
                                         AccessSemantics::Ordinary, intType);
    auto returnStmt = new (C) ReturnStmt(SourceLoc(), resultRef);
    statements.push_back(returnStmt);
  }

  auto body = BraceStmt::create(C, SourceLoc(), statements, SourceLoc());
  hashValueDecl->setBody(body);
}

/// Derive a 'hashValue' implementation for an enum.
static ValueDecl *
deriveHashable_hashValue(TypeChecker &tc, Decl *parentDecl,
                         NominalTypeDecl *typeDecl,
                         void (*bodySynthesizer)(AbstractFunctionDecl *)) {
  // enum SomeEnum {
  //   case A, B, C
  //   @derived var hashValue: Int {
  //     var index: Int
  //     switch self {
  //     case A:
  //       index = 0
  //     case B:
  //       index = 1
  //     case C:
  //       index = 2
  //     }
  //     return index.hashValue
  //   }
  // }
  //
  // enum SomeEnumWithAssociatedValues {
  //   case A, B(Int), C(String, Int)
  //   @derived var hashValue: Int {
  //     var result: Int
  //     switch self {
  //     case A:
  //       result = _mixInt(0)
  //     case B(let a0):
  //       result = _mixInt(1)
  //       result ^= _mixInt(a0.hashValue)
  //     case C(let a0, let a1):
  //       result = _mixInt(2)
  //       result ^= _mixInt(a0.hashValue)
  //       result ^= _mixInt(a1.hashValue)
  //     }
  //     return result
  //   }
  // }
  //
  // struct SomeStruct {
  //   var x: Int
  //   var y: String
  //   @derived var hashValue: Int {
  //     var result: Int = 0
  //     result ^= _mixInt(x.hashValue)
  //     result ^= _mixInt(y.hashValue)
  //     return result
  //   }
  // }
  ASTContext &C = tc.Context;

  auto parentDC = cast<DeclContext>(parentDecl);
  Type intType = C.getIntDecl()->getDeclaredType();

  // We can't form a Hashable conformance if Int isn't Hashable or
  // ExpressibleByIntegerLiteral.
  if (!tc.conformsToProtocol(intType,C.getProtocol(KnownProtocolKind::Hashable),
                             typeDecl, None)) {
    tc.diagnose(typeDecl->getLoc(), diag::broken_int_hashable_conformance);
    return nullptr;
  }

  ProtocolDecl *intLiteralProto =
      C.getProtocol(KnownProtocolKind::ExpressibleByIntegerLiteral);
  if (!tc.conformsToProtocol(intType, intLiteralProto, typeDecl, None)) {
    tc.diagnose(typeDecl->getLoc(),
                diag::broken_int_integer_literal_convertible_conformance);
    return nullptr;
  }

  auto selfDecl = ParamDecl::createSelf(SourceLoc(), parentDC);

  ParameterList *params[] = {
    ParameterList::createWithoutLoc(selfDecl),
    ParameterList::createEmpty(C)
  };

  FuncDecl *getterDecl =
      FuncDecl::create(C, /*StaticLoc=*/SourceLoc(), StaticSpellingKind::None,
                       /*FuncLoc=*/SourceLoc(),
                       Identifier(), /*NameLoc=*/SourceLoc(),
                       /*Throws=*/false, /*ThrowsLoc=*/SourceLoc(),
                       /*AccessorKeywordLoc=*/SourceLoc(),
                       /*GenericParams=*/nullptr, params,
                       TypeLoc::withoutLoc(intType), parentDC);
  getterDecl->setImplicit();
  getterDecl->setBodySynthesizer(bodySynthesizer);

  // Compute the type of hashValue().
  Type methodType = FunctionType::get(TupleType::getEmpty(tc.Context), intType);

  // Compute the interface type of hashValue().
  Type interfaceType;
  auto selfParam = computeSelfParam(getterDecl);
  if (auto sig = parentDC->getGenericSignatureOfContext()) {
    getterDecl->setGenericEnvironment(parentDC->getGenericEnvironmentOfContext());
    interfaceType = GenericFunctionType::get(sig, {selfParam}, methodType,
                                             AnyFunctionType::ExtInfo());
  } else
    interfaceType = FunctionType::get({selfParam}, methodType,
                                      AnyFunctionType::ExtInfo());

  getterDecl->setInterfaceType(interfaceType);
<<<<<<< HEAD
  getterDecl->setAccessibility(std::max(Accessibility::Internal,
                                        typeDecl->getFormalAccess()));
=======
  getterDecl->setAccess(std::max(AccessLevel::Internal,
                                 enumDecl->getFormalAccess()));
>>>>>>> 5c99929f

  // If the enum was not imported, the derived conformance is either from the
  // enum itself or an extension, in which case we will emit the declaration
  // normally.
  if (typeDecl->hasClangNode())
    tc.Context.addExternalDecl(getterDecl);

  // Create the property.
  VarDecl *hashValueDecl = new (C) VarDecl(/*IsStatic*/false, VarDecl::Specifier::Var,
                                           /*IsCaptureList*/false, SourceLoc(),
                                           C.Id_hashValue, intType, parentDC);
  hashValueDecl->setImplicit();
  hashValueDecl->setInterfaceType(intType);
  hashValueDecl->makeComputed(SourceLoc(), getterDecl,
                              nullptr, nullptr, SourceLoc());
  hashValueDecl->setAccess(getterDecl->getFormalAccess());

  Pattern *hashValuePat = new (C) NamedPattern(hashValueDecl, /*implicit*/true);
  hashValuePat->setType(intType);
  hashValuePat
    = new (C) TypedPattern(hashValuePat, TypeLoc::withoutLoc(intType),
                           /*implicit*/ true);
  hashValuePat->setType(intType);

  auto patDecl = PatternBindingDecl::create(C, SourceLoc(),
                                            StaticSpellingKind::None,
                                            SourceLoc(), hashValuePat, nullptr,
                                            parentDC);
  patDecl->setImplicit();

  auto dc = cast<IterableDeclContext>(parentDecl);
  dc->addMember(getterDecl);
  dc->addMember(hashValueDecl);
  dc->addMember(patDecl);
  return hashValueDecl;
}

bool DerivedConformance::canDeriveHashable(TypeChecker &tc,
                                           NominalTypeDecl *type,
                                           ValueDecl *requirement) {
  auto hashableProto = tc.Context.getProtocol(KnownProtocolKind::Hashable);
  return canDeriveConformance(tc, type, hashableProto);
}

ValueDecl *DerivedConformance::deriveHashable(TypeChecker &tc,
                                              Decl *parentDecl,
                                              NominalTypeDecl *type,
                                              ValueDecl *requirement) {
  // Conformance can't be synthesized in an extension; we allow it as a special
  // case for enums with no associated values to preserve source compatibility.
  auto theEnum = dyn_cast<EnumDecl>(type);
  if (!(theEnum && theEnum->hasOnlyCasesWithoutAssociatedValues()) &&
      type != parentDecl) {
    auto hashableProto = tc.Context.getProtocol(KnownProtocolKind::Hashable);
    auto hashableType = hashableProto->getDeclaredType();
    tc.diagnose(parentDecl->getLoc(), diag::cannot_synthesize_in_extension,
                hashableType);
    return nullptr;
  }

  // Build the necessary decl.
  if (requirement->getBaseName() == "hashValue") {
    if (theEnum)
      return deriveHashable_hashValue(tc, parentDecl, theEnum,
                                      &deriveBodyHashable_enum_hashValue);
    else if (auto theStruct = dyn_cast<StructDecl>(type))
      return deriveHashable_hashValue(tc, parentDecl, theStruct,
                                      &deriveBodyHashable_struct_hashValue);
    else
      llvm_unreachable("todo");
  }
  tc.diagnose(requirement->getLoc(),
              diag::broken_hashable_requirement);
  return nullptr;
}<|MERGE_RESOLUTION|>--- conflicted
+++ resolved
@@ -674,13 +674,8 @@
 
   // Since we can't insert the == operator into the same FileUnit as the enum,
   // itself, we have to give it at least internal access.
-<<<<<<< HEAD
-  eqDecl->setAccessibility(std::max(typeDecl->getFormalAccess(),
-                                    Accessibility::Internal));
-=======
-  eqDecl->setAccess(std::max(enumDecl->getFormalAccess(),
+  eqDecl->setAccess(std::max(typeDecl->getFormalAccess(),
                              AccessLevel::Internal));
->>>>>>> 5c99929f
 
   // If the enum was not imported, the derived conformance is either from the
   // enum itself or an extension, in which case we will emit the declaration
@@ -1092,13 +1087,8 @@
                                       AnyFunctionType::ExtInfo());
 
   getterDecl->setInterfaceType(interfaceType);
-<<<<<<< HEAD
-  getterDecl->setAccessibility(std::max(Accessibility::Internal,
-                                        typeDecl->getFormalAccess()));
-=======
   getterDecl->setAccess(std::max(AccessLevel::Internal,
-                                 enumDecl->getFormalAccess()));
->>>>>>> 5c99929f
+                                 typeDecl->getFormalAccess()));
 
   // If the enum was not imported, the derived conformance is either from the
   // enum itself or an extension, in which case we will emit the declaration
