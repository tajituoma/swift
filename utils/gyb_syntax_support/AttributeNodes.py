from Child import Child
from Node import Node  # noqa: I201

ATTRIBUTE_NODES = [
    # token-list -> token? token-list?
    Node('TokenList', kind='SyntaxCollection',
         element='Token'),

    # token-list -> token token-list?
    Node('NonEmptyTokenList', kind='SyntaxCollection',
         element='Token', omit_when_empty=True),

    # attribute -> '@' identifier '('? 
    #              ( identifier 
    #                | string-literal 
    #                | integer-literal
    #                | availability-spec-list
    #                | specialize-attr-spec-list
    #                | implements-attr-arguments
<<<<<<< HEAD
    #                | differentiable-attr-arguments
=======
    #                | named-attribute-string-argument
>>>>>>> a820992c
    #              )? ')'?
    Node('Attribute', kind='Syntax',
         description='''
         An `@` attribute.
         ''',
         children=[
             Child('AtSignToken', kind='AtSignToken', 
                   description='The `@` sign.'),
             Child('AttributeName', kind='Token', classification='Attribute',
                   description='The name of the attribute.'),
             Child('LeftParen', kind='LeftParenToken', is_optional=True,
                   description='''
                   If the attribute takes arguments, the opening parenthesis.
                   '''),
             Child('Argument', kind='Syntax', is_optional=True,
                   node_choices=[
                       Child('Identifier', kind='IdentifierToken'),
                       Child('String', kind='StringLiteralToken'),
                       Child('Integer', kind='IntegerLiteralToken'),
                       Child('Availability', kind='AvailabilitySpecList'),
                       Child('SpecializeArguments', 
                             kind='SpecializeAttributeSpecList'),
                       Child('ObjCName', kind='ObjCSelector'),
                       Child('ImplementsArguments', 
                             kind='ImplementsAttributeArguments'),
<<<<<<< HEAD
                       Child('DifferentiableArguments',
                             kind='DifferentiableAttributeArguments'),
=======
                       Child('NamedAttributeString',
                             kind='NamedAttributeStringArgument'),
>>>>>>> a820992c
                   ], description='''
                   The arguments of the attribute. In case the attribute  \
                   takes multiple arguments, they are gather in the \
                   appropriate takes first.
                   '''),
             Child('RightParen', kind='RightParenToken', is_optional=True,
                   description='''
                   If the attribute takes arguments, the closing parenthesis.
                   '''),
             # TokenList to gather remaining tokens of invalid attributes
             # FIXME: Remove this recovery option entirely
             Child('TokenList', kind='TokenList', is_optional=True),
         ]),

    # attribute-list -> attribute attribute-list?
    Node('AttributeList', kind='SyntaxCollection',
         element='Attribute'),

    # The argument of '@_specialize(...)'
    # specialize-attr-spec-list -> labeled-specialize-entry 
    #                                  specialize-spec-attr-list?
    #                            | generic-where-clause 
    #                                  specialize-spec-attr-list?
    Node('SpecializeAttributeSpecList', kind='SyntaxCollection',
         description='''
         A collection of arguments for the `@_specialize` attribute
         ''',
         element='Syntax',
         element_choices=[
             'LabeledSpecializeEntry',
             'GenericWhereClause',
         ]),

    # Representation of e.g. 'exported: true,'
    # labeled-specialize-entry -> identifier ':' token ','?
    Node('LabeledSpecializeEntry', kind='Syntax',
         description='''
         A labeled argument for the `@_specialize` attribute like \
         `exported: true`
         ''',
         traits=['WithTrailingComma'],
         children=[
             Child('Label', kind='IdentifierToken', 
                   description='The label of the argument'),
             Child('Colon', kind='ColonToken', 
                   description='The colon separating the label and the value'),
             Child('Value', kind='Token', 
                   description='The value for this argument'),
             Child('TrailingComma', kind='CommaToken',
                   is_optional=True, description='''
                   A trailing comma if this argument is followed by another one
                   '''),
         ]),
    # The argument of '@_dynamic_replacement(for:)' or '@_private(sourceFile:)'
    # named-attribute-string-arg -> 'name': string-literal
    Node('NamedAttributeStringArgument', kind='Syntax',
         description='''
         The argument for the `@_dynamic_replacement` or `@_private` \
         attribute of the form `for: "function()"` or `sourceFile: \
         "Src.swift"`
         ''',
         children=[
             Child('NameTok', kind='Token',
                   description='The label of the argument'),
             Child('Colon', kind='ColonToken',
                   description='The colon separating the label and the value'),
             Child('StringOrDeclname', kind='Syntax', node_choices=[
                 Child('String', kind='StringLiteralToken'),
                 Child('Declname', kind='DeclName'),
             ]),
         ]),
    Node('DeclName', kind='Syntax', children=[
         Child('DeclBaseName', kind='Syntax', description='''
               The base name of the protocol\'s requirement.
               ''',
               node_choices=[
                   Child('Identifier', kind='IdentifierToken'),
                   Child('Operator', kind='PrefixOperatorToken'),
               ]),
         Child('DeclNameArguments', kind='DeclNameArguments',
               is_optional=True, description='''
               The argument labels of the protocol\'s requirement if it \
               is a function requirement.
               '''),
         ]),
    # The argument of '@_implements(...)'
    # implements-attr-arguments -> simple-type-identifier ',' 
    #                              (identifier | operator) decl-name-arguments
    Node('ImplementsAttributeArguments', kind='Syntax',
         description='''
         The arguments for the `@_implements` attribute of the form \
         `Type, methodName(arg1Label:arg2Label:)`
         ''',
         children=[
             Child('Type', kind='SimpleTypeIdentifier', description='''
                   The type for which the method with this attribute \
                   implements a requirement.
                   '''),
             Child('Comma', kind='CommaToken', 
                   description='''
                   The comma separating the type and method name
                   '''),
             Child('DeclBaseName', kind='Syntax', description='''
                   The base name of the protocol\'s requirement.
                   ''',
                   node_choices=[
                       Child('Identifier', kind='IdentifierToken'),
                       Child('Operator', kind='PrefixOperatorToken'),
                   ]),
             Child('DeclNameArguments', kind='DeclNameArguments', 
                   is_optional=True, description='''
                   The argument labels of the protocol\'s requirement if it \
                   is a function requirement.
                   '''),
         ]),

    # SWIFT_ENABLE_TENSORFLOW
    # The argument of '@differentiable(...)'.
    # differentiable-attr-arguments ->
    #     ('forward' | 'reverse')
    #     (',' differentiable-attr-parameters)?
    #     (',' 'primal' ':' differentiable-attr-func-specifier)?
    #     (',' 'adjoint' ':' differentiable-attr-func-specifier)?
    #     generic-where-clause?
    Node('DifferentiableAttributeArguments', kind='Syntax',
         description='''
         The arguments for the `@differentiable` attribute: differentiation \
         mode ('forward' or 'reverse'), an optional differentiation parameter \
         list, and functions associated with the differentiation mode.
         ''',
         children=[
             Child('AutoDiffMode', kind='IdentifierToken',
                   text_choices=['forward', 'reverse'],
                   description='The mode of automatic differentiation.'),
             Child('DiffParams', kind='DifferentiableAttributeDiffParams',
                   is_optional=True),
             Child('Primal', kind='DifferentiableAttributeFuncSpecifier',
                   is_optional=True),
             Child('AdjointOrTangent',
                   kind='DifferentiableAttributeFuncSpecifier',
                   is_optional=True),
             Child('WhereClause', kind='GenericWhereClause', is_optional=True),
         ]),

    # differentiable-attr-parameters ->
    #     'wrt' ':' '(' differentiation-parameter-list ')'
    Node('DifferentiableAttributeDiffParams', kind='Syntax',
         description='The parameters to differentiate with respect to.',
         children=[
             Child('LeadingComma', kind='CommaToken', description='''
                   The comma separating the differentiation mode and the \
                   differentiation parameter list.
                   '''),
             Child('WrtLabel', kind='IdentifierToken',
                   text_choices=['wrt'], description='The "wrt" label.'),
             Child('Colon', kind='ColonToken', description='''
                   The colon separating "wrt" and the parameter list.
                   '''),
             Child('LeftParen', kind='LeftParenToken'),
             Child('DiffParams', kind='DifferentiableAttributeDiffParamList',
                   description='The parameters for differentiation.'),
             Child('RightParen', kind='RightParenToken'),
         ]),

    # differentiable-attr-diff-param-list ->
    #     differentiable-attr-diff-param differentiable-attr-diff-param-list?
    Node('DifferentiableAttributeDiffParamList', kind='SyntaxCollection',
         element='DifferentiableAttributeDiffParam'),

    # differentiable-attr-diff-param ->
    #     ('self' | differentiation-index-parameter) ','?
    Node('DifferentiableAttributeDiffParam', kind='Syntax',
         description='''
         A differentiation parameter: either the "self" identifier or a period \
         followed by an unsigned integer (e.g. `.0`).
         ''',
         traits=['WithTrailingComma'],
         children=[
             Child('Parameter', kind='Syntax',
                   node_choices=[
                       Child('Self', kind='SelfToken'),
                       Child('Index', kind='DifferentiationIndexParam'),
                   ]),
             Child('TrailingComma', kind='CommaToken', is_optional=True),
         ]),

    # differentiation-index-param -> '.' integer-literal
    Node('DifferentiationIndexParam', kind='Syntax',
         description='''
         A differentiation index parameter: a period followed by an unsigned \
         integer (e.g. `.0`)
         ''',
         children=[
             Child('PrefixPeriod', kind='PrefixPeriodToken'),
             Child('IntegerLiteral', kind='IntegerLiteralToken'),
         ]),

    # differentiation-func-specifier ->
    #     ('primal' | 'adjoint' | 'tangent') ':' decl-name
    # decl-name -> (identifier | operator) decl-name-arguments?
    Node('DifferentiableAttributeFuncSpecifier', kind='Syntax',
         description='''
         A function specifier, consisting of an identifier, colon, and a \
         function declaration name (e.g. `adjoint: foo(_:_:)`.
         ''',
         children=[
             Child('LeadingComma', kind='CommaToken',
                   description='The leading comma of a function specifier.'),
             Child('Label', kind='IdentifierToken',
                   text_choices=['primal', 'adjoint', 'tangent']),
             Child('Colon', kind='ColonToken'),
             Child('DeclBaseName', kind='Syntax', description='''
                   The base name of the referenced function.
                   ''',
                   node_choices=[
                       Child('Identifier', kind='IdentifierToken'),
                       Child('Operator', kind='PrefixOperatorToken'),
                   ]),
             Child('DeclNameArguments', kind='DeclNameArguments',
                   is_optional=True, description='''
                   The argument labels of the referenced function, optionally \
                   specified.
                   '''),
         ]),

    # objc-selector-piece -> identifier? ':'?
    Node('ObjCSelectorPiece', kind='Syntax',
         description='''
         A piece of an Objective-C selector. Either consisiting of just an \
         identifier for a nullary selector, an identifier and a colon for a \
         labeled argument or just a colon for an unlabeled argument
         ''',
         children=[
             Child('Name', kind='IdentifierToken', is_optional=True),
             Child('Colon', kind='ColonToken', is_optional=True),
         ]),

    # objc-selector -> objc-selector-piece objc-selector?
    Node('ObjCSelector', kind='SyntaxCollection', element='ObjCSelectorPiece')
]<|MERGE_RESOLUTION|>--- conflicted
+++ resolved
@@ -17,11 +17,8 @@
     #                | availability-spec-list
     #                | specialize-attr-spec-list
     #                | implements-attr-arguments
-<<<<<<< HEAD
     #                | differentiable-attr-arguments
-=======
     #                | named-attribute-string-argument
->>>>>>> a820992c
     #              )? ')'?
     Node('Attribute', kind='Syntax',
          description='''
@@ -47,13 +44,10 @@
                        Child('ObjCName', kind='ObjCSelector'),
                        Child('ImplementsArguments', 
                              kind='ImplementsAttributeArguments'),
-<<<<<<< HEAD
                        Child('DifferentiableArguments',
                              kind='DifferentiableAttributeArguments'),
-=======
                        Child('NamedAttributeString',
                              kind='NamedAttributeStringArgument'),
->>>>>>> a820992c
                    ], description='''
                    The arguments of the attribute. In case the attribute  \
                    takes multiple arguments, they are gather in the \
