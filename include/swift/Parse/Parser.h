//===--- Parser.h - Swift Language Parser -----------------------*- C++ -*-===//
//
// This source file is part of the Swift.org open source project
//
// Copyright (c) 2014 - 2017 Apple Inc. and the Swift project authors
// Licensed under Apache License v2.0 with Runtime Library Exception
//
// See https://swift.org/LICENSE.txt for license information
// See https://swift.org/CONTRIBUTORS.txt for the list of Swift project authors
//
//===----------------------------------------------------------------------===//
//
//  This file defines the Parser interface.
//
//===----------------------------------------------------------------------===//

#ifndef SWIFT_PARSER_H
#define SWIFT_PARSER_H

#include "swift/AST/ASTContext.h"
#include "swift/AST/ASTNode.h"
#include "swift/AST/Expr.h"
#include "swift/AST/DiagnosticsParse.h"
#include "swift/AST/LayoutConstraint.h"
#include "swift/AST/Pattern.h"
#include "swift/AST/Stmt.h"
#include "swift/Basic/OptionSet.h"
#include "swift/Parse/Lexer.h"
#include "swift/Parse/LocalContext.h"
#include "swift/Parse/PersistentParserState.h"
#include "swift/Parse/Token.h"
#include "swift/Parse/ParserPosition.h"
#include "swift/Parse/ParserResult.h"
#include "swift/Parse/SyntaxParserResult.h"
#include "swift/Parse/SyntaxParsingContext.h"
#include "swift/Syntax/References.h"
#include "swift/Config.h"
#include "llvm/ADT/SetVector.h"

namespace llvm {
  template <typename PT1, typename PT2, typename PT3> class PointerUnion3;
}

namespace swift {
  class CodeCompletionCallbacks;
  class DefaultArgumentInitializer;
  class DelayedParsingCallbacks;
  class DiagnosticEngine;
  class Expr;
  class Lexer;
  class ParsedTypeSyntax;
  class PersistentParserState;
  class SILParserTUStateBase;
  class ScopeInfo;
  class SourceManager;
  class TupleType;
  struct TypeLoc;
  
  struct EnumElementInfo;
  
  namespace syntax {
    class AbsolutePosition;
    class RawSyntax;
    enum class SyntaxKind;
  }// end of syntax namespace

  /// Different contexts in which BraceItemList are parsed.
  enum class BraceItemListKind {
    /// A statement list terminated by a closing brace. The default.
    Brace,
    /// A statement list in a case block. The list is terminated
    /// by a closing brace or a 'case' or 'default' label.
    Case,
    /// The top-level of a file, when not in parse-as-library mode (i.e. the
    /// repl or a script).
    TopLevelCode,
    /// The top-level of a file, when in parse-as-library mode.
    TopLevelLibrary,
    /// The body of the inactive clause of an #if/#else/#endif block
    InactiveConditionalBlock,
    /// The body of the active clause of an #if/#else/#endif block
    ActiveConditionalBlock,
  };

/// The receiver will be fed with consumed tokens while parsing. The main purpose
/// is to generate a corrected token stream for tooling support like syntax
/// coloring.
class ConsumeTokenReceiver {
public:
  /// This is called when a token is consumed.
  virtual void receive(Token Tok) {}

  /// This is called to update the kind of a token whose start location is Loc.
  virtual void registerTokenKindChange(SourceLoc Loc, tok NewKind) {};

  /// This is called when a source file is fully parsed.
  virtual void finalize() {};
  virtual ~ConsumeTokenReceiver() = default;
};

/// The main class used for parsing a source file (.swift or .sil).
///
/// Rather than instantiating a Parser yourself, use one of the parsing APIs
/// provided in Subsystems.h.
class Parser {
  Parser(const Parser&) = delete;
  void operator=(const Parser&) = delete;

  bool IsInputIncomplete = false;
  std::vector<Token> SplitTokens;

public:
  SourceManager &SourceMgr;
  DiagnosticEngine &Diags;
  SourceFile &SF;
  Lexer *L;
  SILParserTUStateBase *SIL; // Non-null when parsing a .sil file.
  PersistentParserState *State;
  std::unique_ptr<PersistentParserState> OwnedState;
  DeclContext *CurDeclContext;
  ASTContext &Context;
  CodeCompletionCallbacks *CodeCompletion = nullptr;
  std::vector<std::pair<SourceLoc, std::vector<ParamDecl*>>> AnonClosureVars;

  bool IsParsingInterfaceTokens = false;
  
  /// DisabledVars is a list of variables for whom local name lookup is
  /// disabled.  This is used when parsing a PatternBindingDecl to reject self
  /// uses and to disable uses of the bound variables in a let/else block.  The
  /// diagnostic to emit is stored in DisabledVarReason.
  ArrayRef<VarDecl *> DisabledVars;
  Diag<> DisabledVarReason;
  
  llvm::SmallPtrSet<Decl *, 2> AlreadyHandledDecls;
  enum {
    /// InVarOrLetPattern has this value when not parsing a pattern.
    IVOLP_NotInVarOrLet,
    
    /// InVarOrLetPattern has this value when we're in a matching pattern, but
    /// not within a var/let pattern.  In this phase, identifiers are references
    /// to the enclosing scopes, not a variable binding.
    IVOLP_InMatchingPattern,
    
    /// InVarOrLetPattern has this value when parsing a pattern in which bound
    /// variables are implicitly immutable, but allowed to be marked mutable by
    /// using a 'var' pattern.  This happens in for-each loop patterns.
    IVOLP_ImplicitlyImmutable,
    
    /// When InVarOrLetPattern has this value, bound variables are mutable, and
    /// nested let/var patterns are not permitted. This happens when parsing a
    /// 'var' decl or when parsing inside a 'var' pattern.
    IVOLP_InVar,

    /// When InVarOrLetPattern has this value, bound variables are immutable,and
    /// nested let/var patterns are not permitted. This happens when parsing a
    /// 'let' decl or when parsing inside a 'let' pattern.
    IVOLP_InLet
  } InVarOrLetPattern = IVOLP_NotInVarOrLet;

  bool InPoundLineEnvironment = false;
  bool InPoundIfEnvironment = false;
  bool InSwiftKeyPath = false;

  LocalContext *CurLocalContext = nullptr;

  DelayedParsingCallbacks *DelayedParseCB = nullptr;

  bool isDelayedParsingEnabled() const {
    return DelayBodyParsing || DelayedParseCB != nullptr;
  }

  void setDelayedParsingCallbacks(DelayedParsingCallbacks *DelayedParseCB) {
    this->DelayedParseCB = DelayedParseCB;
  }

  void setCodeCompletionCallbacks(CodeCompletionCallbacks *Callbacks) {
    CodeCompletion = Callbacks;
  }

  bool isCodeCompletionFirstPass() {
    return L->isCodeCompletion() && !CodeCompletion;
  }

  bool allowTopLevelCode() const;

  const std::vector<Token> &getSplitTokens() const { return SplitTokens; }

  void markSplitToken(tok Kind, StringRef Txt);

  /// Returns true if the parser reached EOF with incomplete source input, due
  /// for example, a missing right brace.
  bool isInputIncomplete() const { return IsInputIncomplete; }

  void checkForInputIncomplete() {
    IsInputIncomplete = IsInputIncomplete ||
      // Check whether parser reached EOF but the real EOF, not the end of a
      // string interpolation segment.
      (Tok.is(tok::eof) && Tok.getText() != ")");
  }

  /// This is the current token being considered by the parser.
  Token Tok;

  /// leading trivias for \c Tok.
  /// Always empty if !SF.shouldBuildSyntaxTree().
  ParsedTrivia LeadingTrivia;

  /// trailing trivias for \c Tok.
  /// Always empty if !SF.shouldBuildSyntaxTree().
  ParsedTrivia TrailingTrivia;

  /// Whether we should delay parsing nominal type and extension bodies,
  /// and skip function bodies.
  ///
  /// This is false in primary files, since we want to type check all
  /// declarations and function bodies.
  ///
  /// This is true for non-primary files, where declarations only need to be
  /// lazily parsed and type checked.
  bool DelayBodyParsing;

  /// The receiver to collect all consumed tokens.
  ConsumeTokenReceiver *TokReceiver;

  /// The location of the previous token.
  SourceLoc PreviousLoc;

  /// Stop parsing immediately.
  void cutOffParsing() {
    // Cut off parsing by acting as if we reached the end-of-file.
    Tok.setKind(tok::eof);
  }

  /// Use this to assert that the parser has advanced the lexing location, e.g.
  /// before a specific parser function has returned.
  class AssertParserMadeProgressBeforeLeavingScopeRAII {
    Parser &P;
    SourceLoc InitialLoc;
  public:
    AssertParserMadeProgressBeforeLeavingScopeRAII(Parser &parser) : P(parser) {
      InitialLoc = P.Tok.getLoc();
    }
    ~AssertParserMadeProgressBeforeLeavingScopeRAII() {
      assert(InitialLoc != P.Tok.getLoc() &&
        "parser did not make progress, this can result in infinite loop");
    }
  };

  /// A RAII object for temporarily changing CurDeclContext.
  class ContextChange {
  protected:
    Parser &P;
    DeclContext *OldContext; // null signals that this has been popped
    LocalContext *OldLocal;

    ContextChange(const ContextChange &) = delete;
    ContextChange &operator=(const ContextChange &) = delete;

  public:
    ContextChange(Parser &P, DeclContext *DC,
                  LocalContext *newLocal = nullptr)
      : P(P), OldContext(P.CurDeclContext), OldLocal(P.CurLocalContext) {
      assert(DC && "pushing null context?");
      P.CurDeclContext = DC;
      P.CurLocalContext = newLocal;
    }

    /// Prematurely pop the DeclContext installed by the constructor.
    /// Makes the destructor a no-op.
    void pop() {
      assert(OldContext && "already popped context!");
      popImpl();
      OldContext = nullptr;
    }

    ~ContextChange() {
      if (OldContext) popImpl();
    }

  private:
    void popImpl() {
      P.CurDeclContext = OldContext;
      P.CurLocalContext = OldLocal;
    }
  };

  /// A RAII object for parsing a new local context.
  class ParseFunctionBody : public LocalContext {
  private:
    ContextChange CC;
  public:
    ParseFunctionBody(Parser &P, DeclContext *DC) : CC(P, DC, this) {
      assert(!isa<TopLevelCodeDecl>(DC) &&
             "top-level code should be parsed using TopLevelCodeContext!");
    }

    void pop() {
      CC.pop();
    }
  };

  /// Describes the kind of a lexical structure marker, indicating
  /// what kind of structural element we started parsing at a
  /// particular location.
  enum class StructureMarkerKind : uint8_t {
    /// The start of a declaration.
    Declaration,
    /// The start of a statement.
    Statement,
    /// An open parentheses.
    OpenParen,
    /// An open brace.
    OpenBrace,
    /// An open square bracket.
    OpenSquare,
    /// An #if conditional clause.
    IfConfig,
  };

  /// A structure marker, which identifies the location at which the
  /// parser saw an entity it is parsing.
  struct StructureMarker {
    /// The location at which the marker occurred.
    SourceLoc Loc;

    /// The kind of marker.
    StructureMarkerKind Kind;

    /// The leading whitespace for this marker, if it has already been
    /// computed.
    Optional<StringRef> LeadingWhitespace;
  };

  /// An RAII object that notes when we have seen a structure marker.
  class StructureMarkerRAII {
    Parser *const P;

    /// Max nesting level
    // TODO: customizable.
    enum { MaxDepth = 256 };

    StructureMarkerRAII(Parser *parser) : P(parser) {}

    /// Have the parser start the new Structure or fail if already too deep.
    bool pushStructureMarker(Parser &parser, SourceLoc loc,
                             StructureMarkerKind kind);

  public:
    StructureMarkerRAII(Parser &parser, SourceLoc loc, StructureMarkerKind kind)
        : StructureMarkerRAII(
              pushStructureMarker(parser, loc, kind) ? &parser : nullptr) {}

    StructureMarkerRAII(Parser &parser, const Token &tok);

    /// Did we fail to push the new structure?
    bool isFailed() {
      return P == nullptr;
    }

    ~StructureMarkerRAII() {
      if (P != nullptr) {
        P->StructureMarkers.pop_back();
      }
    }
  };
  friend class StructureMarkerRAII;

  /// The stack of structure markers indicating the locations of
  /// structural elements actively being parsed, including the start
  /// of declarations, statements, and opening operators of various
  /// kinds.
  ///
  /// This vector is managed by \c StructureMarkerRAII objects.
  llvm::SmallVector<StructureMarker, 16> StructureMarkers;

  /// Current syntax parsing context where call backs should be directed to.
  SyntaxParsingContext *SyntaxContext;

public:
  Parser(unsigned BufferID, SourceFile &SF, DiagnosticEngine* LexerDiags,
         SILParserTUStateBase *SIL,
         PersistentParserState *PersistentState,
         std::shared_ptr<SyntaxParseActions> SPActions = nullptr,
         bool DelayBodyParsing = true);
  Parser(unsigned BufferID, SourceFile &SF, SILParserTUStateBase *SIL,
         PersistentParserState *PersistentState = nullptr,
         std::shared_ptr<SyntaxParseActions> SPActions = nullptr,
         bool DelayBodyParsing = true);
  Parser(std::unique_ptr<Lexer> Lex, SourceFile &SF,
         SILParserTUStateBase *SIL = nullptr,
         PersistentParserState *PersistentState = nullptr,
         std::shared_ptr<SyntaxParseActions> SPActions = nullptr,
         bool DelayBodyParsing = true);
  ~Parser();

  bool isInSILMode() const { return SIL != nullptr; }

  /// Calling this function to finalize libSyntax tree creation without destroying
  /// the parser instance.
  ParsedRawSyntaxNode finalizeSyntaxTree() {
    assert(Tok.is(tok::eof) && "not done parsing yet");
    return SyntaxContext->finalizeRoot();
  }

  //===--------------------------------------------------------------------===//
  // Routines to save and restore parser state.

  ParserPosition getParserPosition() {
    return ParserPosition(L->getStateForBeginningOfToken(Tok, LeadingTrivia),
                          PreviousLoc);
  }

  ParserPosition getParserPosition(const PersistentParserState::ParserPos &Pos){
    return ParserPosition(L->getStateForBeginningOfTokenLoc(Pos.Loc),
                          Pos.PrevLoc);
  }

  void restoreParserPosition(ParserPosition PP, bool enableDiagnostics = false) {
    L->restoreState(PP.LS, enableDiagnostics);
    L->lex(Tok, LeadingTrivia, TrailingTrivia);
    PreviousLoc = PP.PreviousLoc;
  }

  void backtrackToPosition(ParserPosition PP) {
    assert(PP.isValid());
    L->backtrackToState(PP.LS);
    L->lex(Tok, LeadingTrivia, TrailingTrivia);
    PreviousLoc = PP.PreviousLoc;
  }

  /// RAII object that, when it is destructed, restores the parser and lexer to
  /// their positions at the time the object was constructed.  Will not jump
  /// forward in the token stream.
  class BacktrackingScope {
    Parser &P;
    ParserPosition PP;
    DiagnosticTransaction DT;
    /// This context immediately deconstructed with transparent accumulation
    /// on cancelBacktrack().
    llvm::Optional<SyntaxParsingContext> SynContext;
    bool Backtrack = true;

    /// A token receiver used by the parser in the back tracking scope. This
    /// receiver will save any consumed tokens during this back tracking scope.
    /// After the scope ends, it either transfers the saved tokens to the old receiver
    /// or discard them.
    struct DelayedTokenReceiver: ConsumeTokenReceiver {
      /// Keep track of the old token receiver in the parser so that we can recover
      /// after the backtracking sope ends.
      llvm::SaveAndRestore<ConsumeTokenReceiver*> savedConsumer;

      // Whether the tokens should be transferred to the original receiver.
      // When the back tracking scope will actually back track, this should be false;
      // otherwise true.
      bool shouldTransfer = false;
      std::vector<Token> delayedTokens;
      DelayedTokenReceiver(ConsumeTokenReceiver *&receiver):
        savedConsumer(receiver, this) {}
      void receive(Token tok) override {
        delayedTokens.push_back(tok);
      }
      ~DelayedTokenReceiver() {
        if (!shouldTransfer)
          return;
        for (auto tok: delayedTokens) {
          savedConsumer.get()->receive(tok);
        }
      }
    } TempReceiver;

  public:
    BacktrackingScope(Parser &P)
        : P(P), PP(P.getParserPosition()), DT(P.Diags),
          TempReceiver(P.TokReceiver) {
      SynContext.emplace(P.SyntaxContext);
      SynContext->setBackTracking();
    }

    ~BacktrackingScope();
    bool willBacktrack() const { return Backtrack; }

    void cancelBacktrack() {
      Backtrack = false;
      SynContext->setTransparent();
      SynContext.reset();
      DT.commit();
      TempReceiver.shouldTransfer = true;
    }
  };

  /// RAII object that, when it is destructed, restores the parser and lexer to
  /// their positions at the time the object was constructed.
  struct ParserPositionRAII {
  private:
    Parser &P;
    ParserPosition PP;

  public:
    ParserPositionRAII(Parser &P) : P(P), PP(P.getParserPosition()) {}

    ~ParserPositionRAII() {
      P.restoreParserPosition(PP);
    }
  };

  //===--------------------------------------------------------------------===//
  // Utilities

  /// Return the next token that will be installed by \c consumeToken.
  const Token &peekToken();

  /// Consume a token that we created on the fly to correct the original token
  /// stream from lexer.
  void consumeExtraToken(Token K);
  SourceLoc consumeTokenWithoutFeedingReceiver();
  SourceLoc consumeToken();
  SourceLoc consumeToken(tok K) {
    assert(Tok.is(K) && "Consuming wrong token kind");
    return consumeToken();
  }

  SourceLoc consumeIdentifier(Identifier *Result = nullptr,
                              bool allowDollarIdentifier = false) {
    assert(Tok.isAny(tok::identifier, tok::kw_self, tok::kw_Self));
    if (Result)
      *Result = Context.getIdentifier(Tok.getText());

    if (Tok.getText()[0] == '$' && !allowDollarIdentifier)
      diagnoseDollarIdentifier(Tok);

    return consumeToken();
  }

  SourceLoc consumeArgumentLabel(Identifier &Result) {
    assert(Tok.canBeArgumentLabel());
    assert(Result.empty());
    if (!Tok.is(tok::kw__)) {
      Tok.setKind(tok::identifier);
      Result = Context.getIdentifier(Tok.getText());

      if (Tok.getText()[0] == '$')
        diagnoseDollarIdentifier(Tok);
    }
    return consumeToken();
  }

  /// When we have a token that is an identifier starting with '$',
  /// diagnose it if not permitted in this mode.
  void diagnoseDollarIdentifier(const Token &tok) {
    assert(tok.getText()[0] == '$');

    if (tok.getText().size() == 1 ||
        Context.LangOpts.EnableDollarIdentifiers ||
        isInSILMode() || L->isSwiftInterface())
      return;

    diagnose(tok.getLoc(), diag::dollar_identifier_decl,
             Context.getIdentifier(tok.getText()));
  }

  /// Retrieve the location just past the end of the previous
  /// source location.
  SourceLoc getEndOfPreviousLoc();

  /// If the current token is the specified kind, consume it and
  /// return true.  Otherwise, return false without consuming it.
  bool consumeIf(tok K) {
    if (Tok.isNot(K)) return false;
    consumeToken(K);
    return true;
  }

  /// If the current token is the specified kind, consume it and
  /// return true.  Otherwise, return false without consuming it.
  bool consumeIf(tok K, SourceLoc &consumedLoc) {
    if (Tok.isNot(K)) return false;
    consumedLoc = consumeToken(K);
    return true;
  }

  bool consumeIfNotAtStartOfLine(tok K) {
    if (Tok.isAtStartOfLine()) return false;
    return consumeIf(K);
  }

  bool isContextualYieldKeyword() {
    return (Tok.isContextualKeyword("yield") &&
            isa<AccessorDecl>(CurDeclContext) &&
            cast<AccessorDecl>(CurDeclContext)->isCoroutine());
  }
  
  /// Read tokens until we get to one of the specified tokens, then
  /// return without consuming it.  Because we cannot guarantee that the token
  /// will ever occur, this skips to some likely good stopping point.
  void skipUntil(tok T1, tok T2 = tok::NUM_TOKENS);
  void skipUntilAnyOperator();

  /// Skip until a token that starts with '>', and consume it if found.
  /// Applies heuristics that are suitable when trying to find the end of a list
  /// of generic parameters, generic arguments, or list of types in a protocol
  /// composition.
  SourceLoc skipUntilGreaterInTypeList(bool protocolComposition = false);

  /// skipUntilDeclStmtRBrace - Skip to the next decl or '}'.
  void skipUntilDeclRBrace();

  void skipUntilDeclStmtRBrace(tok T1);
  void skipUntilDeclStmtRBrace(tok T1, tok T2);

  void skipUntilDeclRBrace(tok T1, tok T2);
  
  void skipListUntilDeclRBrace(SourceLoc startLoc, tok T1, tok T2);
  
  /// Skip a single token, but match parentheses, braces, and square brackets.
  ///
  /// Note: this does \em not match angle brackets ("<" and ">")! These are
  /// matched in the source when they refer to a generic type,
  /// but not when used as comparison operators.
  void skipSingle();

  /// Skip until the next '#else', '#endif' or until eof.
  void skipUntilConditionalBlockClose();

  /// Skip until either finding \c T1 or reaching the end of the line.
  ///
  /// This uses \c skipSingle and so matches parens etc. After calling, one or
  /// more of the following will be true: Tok.is(T1), Tok.isStartOfLine(),
  /// Tok.is(tok::eof). The "or more" case is the first two: if the next line
  /// starts with T1.
  ///
  /// \returns true if there is an instance of \c T1 on the current line (this
  /// avoids the foot-gun of not considering T1 starting the next line for a
  /// plain Tok.is(T1) check).
  bool skipUntilTokenOrEndOfLine(tok T1);

  /// If the parser is generating only a syntax tree, try loading the current
  /// node from a previously generated syntax tree.
  /// Returns \c true if the node has been loaded and inserted into the current
  /// syntax tree. In this case the parser should behave as if the node has
  /// successfully been created.
  bool loadCurrentSyntaxNodeFromCache();

  /// Parse an #endif.
  bool parseEndIfDirective(SourceLoc &Loc);

  /// Given that the current token is a string literal,
  /// - if it is not interpolated, returns the contents;
  /// - otherwise, diagnoses and returns None.
  ///
  /// \param Loc where to diagnose.
  /// \param DiagText name for the string literal in the diagnostic.
  Optional<StringRef>
  getStringLiteralIfNotInterpolated(SourceLoc Loc, StringRef DiagText);

public:
  InFlightDiagnostic diagnose(SourceLoc Loc, Diagnostic Diag) {
    if (Diags.isDiagnosticPointsToFirstBadToken(Diag.getID()) &&
        Loc == Tok.getLoc() && Tok.isAtStartOfLine())
      Loc = getEndOfPreviousLoc();
    return Diags.diagnose(Loc, Diag);
  }

  InFlightDiagnostic diagnose(Token Tok, Diagnostic Diag) {
    return diagnose(Tok.getLoc(), Diag);
  }

  template<typename ...DiagArgTypes, typename ...ArgTypes>
  InFlightDiagnostic diagnose(SourceLoc Loc, Diag<DiagArgTypes...> DiagID,
                              ArgTypes &&...Args) {
    return diagnose(Loc, Diagnostic(DiagID, std::forward<ArgTypes>(Args)...));
  }

  template<typename ...DiagArgTypes, typename ...ArgTypes>
  InFlightDiagnostic diagnose(Token Tok, Diag<DiagArgTypes...> DiagID,
                              ArgTypes &&...Args) {
    return diagnose(Tok.getLoc(),
                    Diagnostic(DiagID, std::forward<ArgTypes>(Args)...));
  }
  
  void diagnoseRedefinition(ValueDecl *Prev, ValueDecl *New);
  
  /// Add a fix-it to remove the space in consecutive identifiers.
  /// Add a camel-cased option if it is different than the first option.
  void diagnoseConsecutiveIDs(StringRef First, SourceLoc FirstLoc,
                              StringRef DeclKindName);

  bool startsWithSymbol(Token Tok, char symbol) {
    return (Tok.isAnyOperator() || Tok.isPunctuation()) &&
           Tok.getText()[0] == symbol;
  }
  /// Check whether the current token starts with '<'.
  bool startsWithLess(Token Tok) { return startsWithSymbol(Tok, '<'); }

  /// Check whether the current token starts with '>'.
  bool startsWithGreater(Token Tok) { return startsWithSymbol(Tok, '>'); }

  /// Consume the starting '<' of the current token, which may either
  /// be a complete '<' token or some kind of operator token starting with '<',
  /// e.g., '<>'.
  SourceLoc consumeStartingLess();

  /// Consume the starting '>' of the current token, which may either
  /// be a complete '>' token or some kind of operator token starting with '>',
  /// e.g., '>>'.
  SourceLoc consumeStartingGreater();

  /// Consume the starting character of the current token, and split the
  /// remainder of the token into a new token (or tokens).
  SourceLoc
  consumeStartingCharacterOfCurrentToken(tok Kind = tok::oper_binary_unspaced,
                                         size_t Len = 1);

  swift::ScopeInfo &getScopeInfo() { return State->getScopeInfo(); }

  /// Add the given Decl to the current scope.
  void addToScope(ValueDecl *D, bool diagnoseRedefinitions = true) {
    if (Context.LangOpts.DisableParserLookup)
      return;

    getScopeInfo().addToScope(D, *this, diagnoseRedefinitions);
  }

  ValueDecl *lookupInScope(DeclName Name) {
    if (Context.LangOpts.DisableParserLookup)
          return nullptr;

    return getScopeInfo().lookupValueName(Name);
  }

  //===--------------------------------------------------------------------===//
  // Primitive Parsing

  /// Consume an identifier (but not an operator) if present and return
  /// its name in \p Result.  Otherwise, emit an error.
  ///
  /// \returns false on success, true on error.
  bool parseIdentifier(Identifier &Result, SourceLoc &Loc, const Diagnostic &D);
  
  /// Consume an identifier with a specific expected name.  This is useful for
  /// contextually sensitive keywords that must always be present.
  bool parseSpecificIdentifier(StringRef expected, SourceLoc &Loc,
                               const Diagnostic &D);

  template<typename ...DiagArgTypes, typename ...ArgTypes>
  bool parseIdentifier(Identifier &Result, Diag<DiagArgTypes...> ID,
                       ArgTypes... Args) {
    SourceLoc L;
    return parseIdentifier(Result, L, Diagnostic(ID, Args...));
  }

  template<typename ...DiagArgTypes, typename ...ArgTypes>
  bool parseIdentifier(Identifier &Result, SourceLoc &L,
                       Diag<DiagArgTypes...> ID, ArgTypes... Args) {
    return parseIdentifier(Result, L, Diagnostic(ID, Args...));
  }
  
  template<typename ...DiagArgTypes, typename ...ArgTypes>
  bool parseSpecificIdentifier(StringRef expected,
                               Diag<DiagArgTypes...> ID, ArgTypes... Args) {
    SourceLoc L;
    return parseSpecificIdentifier(expected, L, Diagnostic(ID, Args...));
  }

  /// Consume an identifier or operator if present and return its name
  /// in \p Result.  Otherwise, emit an error and return true.
  bool parseAnyIdentifier(Identifier &Result, SourceLoc &Loc,
                          const Diagnostic &D);

  template<typename ...DiagArgTypes, typename ...ArgTypes>
  bool parseAnyIdentifier(Identifier &Result, Diag<DiagArgTypes...> ID,
                          ArgTypes... Args) {
    SourceLoc L;
    return parseAnyIdentifier(Result, L, Diagnostic(ID, Args...));
  }

  template<typename ...DiagArgTypes, typename ...ArgTypes>
  bool parseAnyIdentifier(Identifier &Result, SourceLoc &L,
                          Diag<DiagArgTypes...> ID, ArgTypes... Args) {
    return parseAnyIdentifier(Result, L, Diagnostic(ID, Args...));
  }

  /// The parser expects that \p K is next token in the input.  If so,
  /// it is consumed and false is returned.
  ///
  /// If the input is malformed, this emits the specified error diagnostic.
  bool parseToken(tok K, SourceLoc &TokLoc, const Diagnostic &D);
  
  template<typename ...DiagArgTypes, typename ...ArgTypes>
  bool parseToken(tok K, Diag<DiagArgTypes...> ID, ArgTypes... Args) {
    SourceLoc L;
    return parseToken(K, L, Diagnostic(ID, Args...));
  }
  template<typename ...DiagArgTypes, typename ...ArgTypes>
  bool parseToken(tok K, SourceLoc &L,
                  Diag<DiagArgTypes...> ID, ArgTypes... Args) {
    return parseToken(K, L, Diagnostic(ID, Args...));
  }
  
  /// Parse the specified expected token and return its location
  /// on success.  On failure, emit the specified error diagnostic, and
  /// a note at the specified note location.
  bool parseMatchingToken(tok K, SourceLoc &TokLoc, Diag<> ErrorDiag,
                          SourceLoc OtherLoc);

  /// SWIFT_ENABLE_TENSORFLOW
  /// \brief Parse an unsigned integer and returns it in \p Result. On failure
  /// emit the specified error diagnostic, and a note at the specified note
  /// location.
  bool parseUnsignedInteger(unsigned &Result, SourceLoc &Loc,
                            const Diagnostic &D);

  /// Parse a comma separated list of some elements.
  ParserStatus parseList(tok RightK, SourceLoc LeftLoc, SourceLoc &RightLoc,
                         bool AllowSepAfterLast, Diag<> ErrorDiag,
                         syntax::SyntaxKind Kind,
                         llvm::function_ref<ParserStatus()> callback);

  void consumeTopLevelDecl(ParserPosition BeginParserPosition,
                           TopLevelCodeDecl *TLCD);

  ParserStatus parseBraceItems(SmallVectorImpl<ASTNode> &Decls,
                               BraceItemListKind Kind =
                                   BraceItemListKind::Brace,
                               BraceItemListKind ConditionalBlockKind =
                                   BraceItemListKind::Brace);
  ParserResult<BraceStmt> parseBraceItemList(Diag<> ID);
  
  void parseTopLevelCodeDeclDelayed();

  //===--------------------------------------------------------------------===//
  // Decl Parsing

  /// Return true if parser is at the start of a decl or decl-import.
  bool isStartOfDecl();

  bool parseTopLevel();

  /// Flags that control the parsing of declarations.
  enum ParseDeclFlags {
    PD_Default              = 0,
    PD_AllowTopLevel        = 1 << 1,
    PD_HasContainerType     = 1 << 2,
    PD_DisallowInit         = 1 << 3,
    PD_AllowDestructor      = 1 << 4,
    PD_AllowEnumElement     = 1 << 5,
    PD_InProtocol           = 1 << 6,
    PD_InClass              = 1 << 7,
    PD_InExtension          = 1 << 8,
    PD_InStruct             = 1 << 9,
    PD_InEnum               = 1 << 10,
  };

  /// Options that control the parsing of declarations.
  using ParseDeclOptions = OptionSet<ParseDeclFlags>;

  void delayParseFromBeginningToHere(ParserPosition BeginParserPosition,
                                     ParseDeclOptions Flags);
  void consumeDecl(ParserPosition BeginParserPosition, ParseDeclOptions Flags,
                   bool IsTopLevel);

  // When compiling for the Debugger, some Decl's need to be moved from the
  // current scope.  In which case although the Decl will be returned in the
  // ParserResult, it should not be inserted into the Decl list for the current
  // context.  markWasHandled asserts that the Decl is already where it
  // belongs, and declWasHandledAlready is used to check this assertion.
  // To keep the handled decl array small, we remove the Decl when it is
  // checked, so you can only call declWasAlreadyHandled once for a given
  // decl.

  void markWasHandled(Decl *D) {
    AlreadyHandledDecls.insert(D);
  }

  bool declWasHandledAlready(Decl *D) {
    return AlreadyHandledDecls.erase(D);
  }

  ParserResult<Decl> parseDecl(ParseDeclOptions Flags,
                               llvm::function_ref<void(Decl*)> Handler);

  void parseDeclDelayed();

  void parseDeclListDelayed(IterableDeclContext *IDC);

  bool canDelayMemberDeclParsing();

  bool delayParsingDeclList(SourceLoc LBLoc, SourceLoc &RBLoc,
                            SourceLoc PosBeforeLB,
                            ParseDeclOptions Options,
                            IterableDeclContext *IDC);

  ParserResult<TypeDecl> parseDeclTypeAlias(ParseDeclOptions Flags,
                                            DeclAttributes &Attributes);

  ParserResult<TypeDecl> parseDeclAssociatedType(ParseDeclOptions Flags,
                                                 DeclAttributes &Attributes);
  
  /// Parse a #if ... #endif directive.
  /// Delegate callback function to parse elements in the blocks.
  ParserResult<IfConfigDecl> parseIfConfig(
    llvm::function_ref<void(SmallVectorImpl<ASTNode> &, bool)> parseElements);

  /// Parse a #error or #warning diagnostic.
  ParserResult<PoundDiagnosticDecl> parseDeclPoundDiagnostic();

  /// Parse a #line/#sourceLocation directive.
  /// 'isLine = true' indicates parsing #line instead of #sourcelocation
  ParserStatus parseLineDirective(bool isLine = false);

  void setLocalDiscriminator(ValueDecl *D);
  void setLocalDiscriminatorToParamList(ParameterList *PL);

  /// Parse the optional attributes before a declaration.
  ParserStatus parseDeclAttributeList(DeclAttributes &Attributes);

  /// Parse the optional modifiers before a declaration.
  bool parseDeclModifierList(DeclAttributes &Attributes, SourceLoc &StaticLoc,
                             StaticSpellingKind &StaticSpelling);

  /// Parse an availability attribute of the form
  /// @available(*, introduced: 1.0, deprecated: 3.1).
  /// \return \p nullptr if the platform name is invalid
  ParserResult<AvailableAttr>
  parseExtendedAvailabilitySpecList(SourceLoc AtLoc, SourceLoc AttrLoc,
                                    StringRef AttrName);

  /// Parse the Objective-C selector inside @objc
  void parseObjCSelector(SmallVector<Identifier, 4> &Names,
                         SmallVector<SourceLoc, 4> &NameLocs,
                         bool &IsNullarySelector);

  /// Parse the @_specialize attribute.
  /// \p closingBrace is the expected closing brace, which can be either ) or ]
  /// \p Attr is where to store the parsed attribute
  bool parseSpecializeAttribute(swift::tok ClosingBrace, SourceLoc AtLoc,
                                SourceLoc Loc, SpecializeAttr *&Attr);

  /// Parse the arguments inside the @_specialize attribute
  bool parseSpecializeAttributeArguments(
      swift::tok ClosingBrace, bool &DiscardAttribute, Optional<bool> &Exported,
      Optional<SpecializeAttr::SpecializationKind> &Kind,
      TrailingWhereClause *&TrailingWhereClause);

  /// Parse the @_implements attribute.
  /// \p Attr is where to store the parsed attribute
  ParserResult<ImplementsAttr> parseImplementsAttribute(SourceLoc AtLoc,
                                                        SourceLoc Loc);

  /// SWIFT_ENABLE_TENSORFLOW
  /// Parse the @differentiable attribute.
  ParserResult<DifferentiableAttr> parseDifferentiableAttribute(SourceLoc AtLoc,
                                                                SourceLoc Loc);

  /// Parse the arguments inside the @differentiable attribute.
  bool parseDifferentiableAttributeArguments(
      bool &linear, SmallVectorImpl<ParsedAutoDiffParameter> &params,
      Optional<DeclNameWithLoc> &jvpSpec, Optional<DeclNameWithLoc> &vjpSpec,
      TrailingWhereClause *&whereClause);

  /// Parse a differentiation parameters clause.
  bool parseDifferentiationParametersClause(
      SmallVectorImpl<ParsedAutoDiffParameter> &params, StringRef attrName);

  /// Parse the @differentiating attribute.
  ParserResult<DifferentiatingAttr>
  parseDifferentiatingAttribute(SourceLoc AtLoc, SourceLoc Loc);

  /// Parse a specific attribute.
  ParserStatus parseDeclAttribute(DeclAttributes &Attributes, SourceLoc AtLoc);

  bool parseNewDeclAttribute(DeclAttributes &Attributes, SourceLoc AtLoc,
                             DeclAttrKind DK);

  /// Parse a version tuple of the form x[.y[.z]]. Returns true if there was
  /// an error parsing.
  bool parseVersionTuple(llvm::VersionTuple &Version, SourceRange &Range,
                         const Diagnostic &D);

  bool parseTypeAttributeList(VarDecl::Specifier &Specifier,
                              SourceLoc &SpecifierLoc,
                              TypeAttributes &Attributes) {
    if (Tok.isAny(tok::at_sign, tok::kw_inout) ||
        (Tok.is(tok::identifier) &&
         (Tok.getRawText().equals("__shared") ||
          Tok.getRawText().equals("__owned"))))
      return parseTypeAttributeListPresent(Specifier, SpecifierLoc, Attributes);
    return false;
  }
  bool parseTypeAttributeListPresent(VarDecl::Specifier &Specifier,
                                     SourceLoc &SpecifierLoc,
                                     TypeAttributes &Attributes);
  bool parseTypeAttribute(TypeAttributes &Attributes,
                          bool justChecking = false);
  
  
  ParserResult<ImportDecl> parseDeclImport(ParseDeclOptions Flags,
                                           DeclAttributes &Attributes);
  ParserStatus parseInheritance(SmallVectorImpl<TypeLoc> &Inherited,
                                bool allowClassRequirement,
                                bool allowAnyObject);
  ParserStatus parseDeclItem(bool &PreviousHadSemi,
                             Parser::ParseDeclOptions Options,
                             llvm::function_ref<void(Decl*)> handler);
  bool parseDeclList(SourceLoc LBLoc, SourceLoc &RBLoc,
                     Diag<> ErrorDiag, ParseDeclOptions Options,
                     IterableDeclContext *IDC);
  ParserResult<ExtensionDecl> parseDeclExtension(ParseDeclOptions Flags,
                                                 DeclAttributes &Attributes);
  ParserResult<EnumDecl> parseDeclEnum(ParseDeclOptions Flags,
                                       DeclAttributes &Attributes);
  ParserResult<EnumCaseDecl>
  parseDeclEnumCase(ParseDeclOptions Flags, DeclAttributes &Attributes,
                    SmallVectorImpl<Decl *> &decls);
  ParserResult<StructDecl>
  parseDeclStruct(ParseDeclOptions Flags, DeclAttributes &Attributes);
  ParserResult<ClassDecl>
  parseDeclClass(ParseDeclOptions Flags, DeclAttributes &Attributes);
  ParserResult<PatternBindingDecl>
  parseDeclVar(ParseDeclOptions Flags, DeclAttributes &Attributes,
               SmallVectorImpl<Decl *> &Decls,
               SourceLoc StaticLoc,
               StaticSpellingKind StaticSpelling,
               SourceLoc TryLoc);

  struct ParsedAccessors;
  ParserStatus parseGetSet(ParseDeclOptions Flags,
                           GenericParamList *GenericParams,
                           ParameterList *Indices,
                           TypeLoc ElementTy,
                           ParsedAccessors &accessors,
                           AbstractStorageDecl *storage,
                           SourceLoc StaticLoc);
  ParserResult<VarDecl> parseDeclVarGetSet(Pattern *pattern,
                                           ParseDeclOptions Flags,
                                           SourceLoc StaticLoc,
                                           StaticSpellingKind StaticSpelling,
                                           SourceLoc VarLoc,
                                           bool hasInitializer,
                                           const DeclAttributes &Attributes,
                                           SmallVectorImpl<Decl *> &Decls);
  
  void consumeAbstractFunctionBody(AbstractFunctionDecl *AFD,
                                   const DeclAttributes &Attrs);
  ParserResult<FuncDecl> parseDeclFunc(SourceLoc StaticLoc,
                                       StaticSpellingKind StaticSpelling,
                                       ParseDeclOptions Flags,
                                       DeclAttributes &Attributes);
  void parseAbstractFunctionBody(AbstractFunctionDecl *AFD);
  bool parseAbstractFunctionBodyDelayed(AbstractFunctionDecl *AFD);
  ParserResult<ProtocolDecl> parseDeclProtocol(ParseDeclOptions Flags,
                                               DeclAttributes &Attributes);

  ParserResult<SubscriptDecl>
  parseDeclSubscript(SourceLoc StaticLoc, StaticSpellingKind StaticSpelling,
                     ParseDeclOptions Flags, DeclAttributes &Attributes,
                     SmallVectorImpl<Decl *> &Decls);

  ParserResult<ConstructorDecl>
  parseDeclInit(ParseDeclOptions Flags, DeclAttributes &Attributes);
  ParserResult<DestructorDecl>
  parseDeclDeinit(ParseDeclOptions Flags, DeclAttributes &Attributes);

  void addPatternVariablesToScope(ArrayRef<Pattern *> Patterns);
  void addParametersToScope(ParameterList *PL);

  ParserResult<OperatorDecl> parseDeclOperator(ParseDeclOptions Flags,
                                               DeclAttributes &Attributes);
  ParserResult<OperatorDecl> parseDeclOperatorImpl(SourceLoc OperatorLoc,
                                                   Identifier Name,
                                                   SourceLoc NameLoc,
                                                   DeclAttributes &Attrs);

  ParserResult<PrecedenceGroupDecl>
  parseDeclPrecedenceGroup(ParseDeclOptions flags, DeclAttributes &attributes);

  ParserResult<TypeRepr> parseDeclResultType(Diag<> MessageID);

  //===--------------------------------------------------------------------===//
  // Type Parsing
  
  ParserResult<TypeRepr> parseType();
  ParserResult<TypeRepr> parseType(Diag<> MessageID,
                                   bool HandleCodeCompletion = true,
                                   bool IsSILFuncDecl = false);

  ParserResult<TypeRepr>
    parseTypeSimpleOrComposition(Diag<> MessageID,
                                 bool HandleCodeCompletion = true);

  ParserResult<TypeRepr> parseTypeSimple(Diag<> MessageID,
                                         bool HandleCodeCompletion = true);

  /// Parse layout constraint.
  LayoutConstraint parseLayoutConstraint(Identifier LayoutConstraintID);

  ParserStatus parseGenericArguments(SmallVectorImpl<TypeRepr *> &Args,
                                     SourceLoc &LAngleLoc,
                                     SourceLoc &RAngleLoc);

  // SWIFT_ENABLE_TENSORFLOW: Added `isParsingQualifiedDeclName` flag.
  /// The `isParsingQualifiedDeclName` flag controls whether parsing is done as
  /// if this type identifier is the prefix to a qualified declaration name. If
  /// true, backtrack parsing the last identifier.
  ParserResult<TypeRepr>
    parseTypeIdentifier(bool isParsingQualifiedDeclName = false);
  ParserResult<TypeRepr> parseOldStyleProtocolComposition();
  ParserResult<CompositionTypeRepr> parseAnyType();
  ParserResult<TypeRepr> parseSILBoxType(GenericParamList *generics,
                                         const TypeAttributes &attrs,
                                         Optional<Scope> &GenericsScope);
  
  ParserResult<TupleTypeRepr> parseTypeTupleBody();
  ParserResult<TypeRepr> parseTypeArray(TypeRepr *Base);

  /// Parse a collection type.
  ///   type-simple:
  ///     '[' type ']'
  ///     '[' type ':' type ']'
  SyntaxParserResult<ParsedTypeSyntax, TypeRepr> parseTypeCollection();

  SyntaxParserResult<ParsedTypeSyntax, OptionalTypeRepr>
  parseTypeOptional(TypeRepr *Base);

  SyntaxParserResult<ParsedTypeSyntax, ImplicitlyUnwrappedOptionalTypeRepr>
  parseTypeImplicitlyUnwrappedOptional(TypeRepr *Base);

  bool isOptionalToken(const Token &T) const;
  SourceLoc consumeOptionalToken();
  
  bool isImplicitlyUnwrappedOptionalToken(const Token &T) const;
  SourceLoc consumeImplicitlyUnwrappedOptionalToken();

  TypeRepr *applyAttributeToType(TypeRepr *Ty, const TypeAttributes &Attr,
                                 VarDecl::Specifier Specifier,
                                 SourceLoc SpecifierLoc);

  //===--------------------------------------------------------------------===//
  // Pattern Parsing

  /// A structure for collecting information about the default
  /// arguments of a context.
  struct DefaultArgumentInfo {
    llvm::SmallVector<DefaultArgumentInitializer *, 4> ParsedContexts;
    unsigned NextIndex : 31;
    
    /// Track whether or not one of the parameters in a signature's argument
    /// list accepts a default argument.
    unsigned HasDefaultArgument : 1;

    /// Claim the next argument index.  It's important to do this for
    /// all the arguments, not just those that have default arguments.
    unsigned claimNextIndex() { return NextIndex++; }

    /// Set the parsed context of all default argument initializers to
    /// the given function, enum case or subscript.
    void setFunctionContext(DeclContext *DC, ParameterList *paramList);
    
    DefaultArgumentInfo() {
      NextIndex = 0;
      HasDefaultArgument = false;
    }
  };

  /// Describes a parsed parameter.
  struct ParsedParameter {
    /// Any declaration attributes attached to the parameter.
    DeclAttributes Attrs;

    /// The location of the 'inout' keyword, if present.
    SourceLoc SpecifierLoc;
    
    /// The parsed specifier kind, if present.
    VarDecl::Specifier SpecifierKind = VarDecl::Specifier::Default;

    /// The location of the first name.
    ///
    /// \c FirstName is the name.
    SourceLoc FirstNameLoc;

    /// The location of the second name, if present.
    ///
    /// \p SecondName is the name.
    SourceLoc SecondNameLoc;

    /// The location of the '...', if present.
    SourceLoc EllipsisLoc;

    /// The first name.
    Identifier FirstName;

    /// The second name, the presence of which is indicated by \c SecondNameLoc.
    Identifier SecondName;

    /// The type following the ':'.
    TypeRepr *Type = nullptr;

    /// The default argument for this parameter.
    Expr *DefaultArg = nullptr;

    /// True if this parameter inherits a default argument via '= super'
    bool hasInheritedDefaultArg = false;
    
    /// True if we emitted a parse error about this parameter.
    bool isInvalid = false;
  };

  /// Describes the context in which the given parameter is being parsed.
  enum class ParameterContextKind {
    /// An operator.
    Operator,
    /// A function.
    Function,
    /// An initializer.
    Initializer,
    /// A closure.
    Closure,
    /// A subscript.
    Subscript,
    /// A curried argument clause.
    Curried,
    /// An enum element.
    EnumElement,
  };

  /// Parse a parameter-clause.
  ///
  /// \verbatim
  ///   parameter-clause:
  ///     '(' ')'
  ///     '(' parameter (',' parameter)* '...'? )'
  ///
  ///   parameter:
  ///     'inout'? ('let' | 'var')? '`'? identifier-or-none identifier-or-none?
  ///         (':' type)? ('...' | '=' expr)?
  ///
  ///   identifier-or-none:
  ///     identifier
  ///     '_'
  /// \endverbatim
  ParserStatus parseParameterClause(SourceLoc &leftParenLoc,
                                    SmallVectorImpl<ParsedParameter> &params,
                                    SourceLoc &rightParenLoc,
                                    DefaultArgumentInfo *defaultArgs,
                                    ParameterContextKind paramContext);

  ParserResult<ParameterList> parseSingleParameterClause(
                          ParameterContextKind paramContext,
                          SmallVectorImpl<Identifier> *namePieces = nullptr,
                          DefaultArgumentInfo *defaultArgs = nullptr);

  ParserStatus parseFunctionArguments(SmallVectorImpl<Identifier> &NamePieces,
                                      ParameterList *&BodyParams,
                                      ParameterContextKind paramContext,
                                      DefaultArgumentInfo &defaultArgs);
  ParserStatus parseFunctionSignature(Identifier functionName,
                                      DeclName &fullName,
                                      ParameterList *&bodyParams,
                                      DefaultArgumentInfo &defaultArgs,
                                      SourceLoc &throws,
                                      bool &rethrows,
                                      TypeRepr *&retType);

  //===--------------------------------------------------------------------===//
  // Pattern Parsing

  ParserResult<Pattern> parseTypedPattern();
  ParserResult<Pattern> parsePattern();
  
  /// Parse a tuple pattern element.
  ///
  /// \code
  ///   pattern-tuple-element:
  ///     pattern ('=' expr)?
  /// \endcode
  ///
  /// \returns The tuple pattern element, if successful.
  std::pair<ParserStatus, Optional<TuplePatternElt>>
  parsePatternTupleElement();
  ParserResult<Pattern> parsePatternTuple();
  
  ParserResult<Pattern>
  parseOptionalPatternTypeAnnotation(ParserResult<Pattern> P,
                                     bool isOptional);
  ParserResult<Pattern> parseMatchingPattern(bool isExprBasic);
  ParserResult<Pattern> parseMatchingPatternAsLetOrVar(bool isLet,
                                                       SourceLoc VarLoc,
                                                       bool isExprBasic);
  

  Pattern *createBindingFromPattern(SourceLoc loc, Identifier name,
                                    VarDecl::Specifier specifier);
  

  /// Determine whether this token can only start a matching pattern
  /// production and not an expression.
  bool isOnlyStartOfMatchingPattern();

  //===--------------------------------------------------------------------===//
  // Speculative type list parsing
  //===--------------------------------------------------------------------===//
  
  /// Returns true if we can parse a generic argument list at the current
  /// location in expression context. This parses types without generating
  /// AST nodes from the '<' at the current location up to a matching '>'. If
  /// the type list parse succeeds, and the closing '>' is followed by one
  /// of the following tokens:
  ///   lparen_following rparen lsquare_following rsquare lbrace rbrace
  ///   period_following comma semicolon
  /// then this function returns true, and the expression will parse as a
  /// generic parameter list. If the parse fails, or the closing '>' is not
  /// followed by one of the above tokens, then this function returns false,
  /// and the expression will parse with the '<' as an operator.
  bool canParseAsGenericArgumentList();

  bool canParseType();
  bool canParseTypeIdentifier();
  bool canParseTypeIdentifierOrTypeComposition();
  bool canParseOldStyleProtocolComposition();
  bool canParseTypeTupleBody();
  bool canParseTypeAttribute();
  bool canParseGenericArguments();

  bool canParseTypedPattern();

  //===--------------------------------------------------------------------===//
  // Expression Parsing
  ParserResult<Expr> parseExpr(Diag<> ID) {
    return parseExprImpl(ID, /*isExprBasic=*/false);
  }
  ParserResult<Expr> parseExprBasic(Diag<> ID) {
    return parseExprImpl(ID, /*isExprBasic=*/true);
  }
  ParserResult<Expr> parseExprImpl(Diag<> ID, bool isExprBasic);
  ParserResult<Expr> parseExprIs();
  ParserResult<Expr> parseExprAs();
  ParserResult<Expr> parseExprArrow();
  ParserResult<Expr> parseExprSequence(Diag<> ID,
                                       bool isExprBasic,
                                       bool isForConditionalDirective = false);
  ParserResult<Expr> parseExprSequenceElement(Diag<> ID,
                                              bool isExprBasic);
  ParserResult<Expr> parseExprPostfixSuffix(ParserResult<Expr> inner,
                                            bool isExprBasic,
                                            bool periodHasKeyPathBehavior,
                                            bool &hasBindOptional);
  ParserResult<Expr> parseExprPostfix(Diag<> ID, bool isExprBasic);
  ParserResult<Expr> parseExprPrimary(Diag<> ID, bool isExprBasic);
  ParserResult<Expr> parseExprUnary(Diag<> ID, bool isExprBasic);
  ParserResult<Expr> parseExprKeyPathObjC();
  ParserResult<Expr> parseExprKeyPath();
  ParserResult<Expr> parseExprSelector();
  ParserResult<Expr> parseExprSuper();
  ParserResult<Expr> parseExprStringLiteral();

  StringRef copyAndStripUnderscores(StringRef text);

  ParserStatus parseStringSegments(SmallVectorImpl<Lexer::StringSegment> &Segments,
                                   Token EntireTok,
                                   VarDecl *InterpolationVar,
                                   SmallVectorImpl<ASTNode> &Stmts,
                                   unsigned &LiteralCapacity,
                                   unsigned &InterpolationCount);

  /// Parse an argument label `identifier ':'`, if it exists.
  ///
  /// \param name The parsed name of the label (empty if it doesn't exist, or is
  /// _)
  /// \param loc The location of the label (empty if it doesn't exist)
  void parseOptionalArgumentLabel(Identifier &name, SourceLoc &loc);

  /// Parse an unqualified-decl-name.
  ///
  ///   unqualified-decl-name:
  ///     identifier
  ///     identifier '(' ((identifier | '_') ':') + ')'
  ///
  /// \param afterDot Whether this identifier is coming after a period, which
  /// enables '.init' and '.default' like expressions.
  /// \param loc Will be populated with the location of the name.
  /// \param diag The diagnostic to emit if this is not a name.
  /// \param allowOperators Whether to allow operator basenames too.
  /// \param allowZeroArgCompoundNames Whether to allow empty argument lists.
  DeclName parseUnqualifiedDeclName(bool afterDot, DeclNameLoc &loc,
                                    const Diagnostic &diag,
                                    bool allowOperators=false,
                                    bool allowZeroArgCompoundNames=false,
                                    bool allowDeinitAndSubscript=false);

  Expr *parseExprIdentifier();
  Expr *parseExprEditorPlaceholder(Token PlaceholderTok,
                                   Identifier PlaceholderId);

  /// Parse a closure expression after the opening brace.
  ///
  /// \verbatim
  ///   expr-closure:
  ///     '{' closure-signature? brace-item-list* '}'
  ///
  ///   closure-signature:
  ///     '|' closure-signature-arguments? '|' closure-signature-result?
  ///
  ///   closure-signature-arguments:
  ///     pattern-tuple-element (',' pattern-tuple-element)*
  ///
  ///   closure-signature-result:
  ///     '->' type
  /// \endverbatim
  ParserResult<Expr> parseExprClosure();

  /// Parse the closure signature, if present.
  ///
  /// \verbatim
  ///   closure-signature:
  ///     parameter-clause func-signature-result? 'in'
  ///     identifier (',' identifier)* func-signature-result? 'in'
  /// \endverbatim
  ///
  /// \param captureList The entries in the capture list.
  /// \param params The parsed parameter list, or null if none was provided.
  /// \param arrowLoc The location of the arrow, if present.
  /// \param explicitResultType The explicit result type, if specified.
  /// \param inLoc The location of the 'in' keyword, if present.
  ///
  /// \returns true if an error occurred, false otherwise.
  bool parseClosureSignatureIfPresent(
                                SmallVectorImpl<CaptureListEntry> &captureList,
                                      ParameterList *&params,
                                      SourceLoc &throwsLoc,
                                      SourceLoc &arrowLoc,
                                      TypeRepr *&explicitResultType,
                                      SourceLoc &inLoc);

  Expr *parseExprAnonClosureArg();
  ParserResult<Expr> parseExprList(tok LeftTok, tok RightTok,
                                   syntax::SyntaxKind Kind);

  /// Parse an expression list, keeping all of the pieces separated.
  ParserStatus parseExprList(tok leftTok, tok rightTok,
                             bool isPostfix,
                             bool isExprBasic,
                             SourceLoc &leftLoc,
                             SmallVectorImpl<Expr *> &exprs,
                             SmallVectorImpl<Identifier> &exprLabels,
                             SmallVectorImpl<SourceLoc> &exprLabelLocs,
                             SourceLoc &rightLoc,
                             Expr *&trailingClosure,
                             syntax::SyntaxKind Kind);

  ParserResult<Expr> parseTrailingClosure(SourceRange calleeRange);

  /// Parse an object literal.
  ///
  /// \param LK The literal kind as determined by the first token.
  ParserResult<Expr> parseExprObjectLiteral(ObjectLiteralExpr::LiteralKind LK,
                                            bool isExprBasic);
  ParserResult<Expr> parseExprCallSuffix(ParserResult<Expr> fn,
                                         bool isExprBasic);
  ParserResult<Expr> parseExprCollection();
  ParserResult<Expr> parseExprCollectionElement(Optional<bool> &isDictionary);
<<<<<<< HEAD
  ParserResult<Expr> parseExprPoundAssert();
  ParserResult<Expr> parseExprArray(SourceLoc LSquareLoc);
  ParserResult<Expr> parseExprDictionary(SourceLoc LSquareLoc);
=======
>>>>>>> 8221c673
  ParserResult<Expr> parseExprPoundUnknown(SourceLoc LSquareLoc);
  ParserResult<Expr>
  parseExprPoundCodeCompletion(Optional<StmtKind> ParentKind);

  UnresolvedDeclRefExpr *parseExprOperator();

  //===--------------------------------------------------------------------===//
  // Statement Parsing

  bool isStartOfStmt();
  bool isTerminatorForBraceItemListKind(BraceItemListKind Kind,
                                        ArrayRef<ASTNode> ParsedDecls);
  ParserResult<Stmt> parseStmt();
  ParserStatus parseExprOrStmt(ASTNode &Result);
  ParserResult<Stmt> parseStmtBreak();
  ParserResult<Stmt> parseStmtContinue();
  ParserResult<Stmt> parseStmtReturn(SourceLoc tryLoc);
  ParserResult<Stmt> parseStmtYield(SourceLoc tryLoc);
  ParserResult<Stmt> parseStmtThrow(SourceLoc tryLoc);
  ParserResult<Stmt> parseStmtDefer();
  ParserStatus
  parseStmtConditionElement(SmallVectorImpl<StmtConditionElement> &result,
                            Diag<> DefaultID, StmtKind ParentKind,
                            StringRef &BindingKindStr);
  ParserStatus parseStmtCondition(StmtCondition &Result, Diag<> ID,
                                  StmtKind ParentKind);
  ParserResult<PoundAvailableInfo> parseStmtConditionPoundAvailable();
  ParserResult<Stmt> parseStmtIf(LabeledStmtInfo LabelInfo,
                                 bool IfWasImplicitlyInserted = false);
  ParserResult<Stmt> parseStmtGuard();
  ParserResult<Stmt> parseStmtWhile(LabeledStmtInfo LabelInfo);
  ParserResult<Stmt> parseStmtRepeat(LabeledStmtInfo LabelInfo);
  ParserResult<Stmt> parseStmtDo(LabeledStmtInfo LabelInfo);
  ParserResult<CatchStmt> parseStmtCatch();
  ParserResult<Stmt> parseStmtForEach(LabeledStmtInfo LabelInfo);
  ParserResult<Stmt> parseStmtSwitch(LabeledStmtInfo LabelInfo);
  ParserStatus parseStmtCases(SmallVectorImpl<ASTNode> &cases, bool IsActive);
  ParserResult<CaseStmt> parseStmtCase(bool IsActive);
  ParserResult<Stmt> parseStmtPoundAssert();

  //===--------------------------------------------------------------------===//
  // Generics Parsing

  ParserResult<GenericParamList> parseGenericParameters();
  ParserResult<GenericParamList> parseGenericParameters(SourceLoc LAngleLoc);
  ParserStatus parseGenericParametersBeforeWhere(SourceLoc LAngleLoc,
                        SmallVectorImpl<GenericTypeParamDecl *> &GenericParams);
  ParserResult<GenericParamList> maybeParseGenericParams();
  void
  diagnoseWhereClauseInGenericParamList(const GenericParamList *GenericParams);

  enum class WhereClauseKind : unsigned {
    Declaration,
    Protocol,
    AssociatedType
  };
  ParserStatus
  parseFreestandingGenericWhereClause(GenericParamList *&GPList,
                             WhereClauseKind kind=WhereClauseKind::Declaration);

  ParserStatus parseGenericWhereClause(
      SourceLoc &WhereLoc, SmallVectorImpl<RequirementRepr> &Requirements,
      bool &FirstTypeInComplete, bool AllowLayoutConstraints = false);

  ParserStatus
  parseProtocolOrAssociatedTypeWhereClause(TrailingWhereClause *&trailingWhere,
                                           bool isProtocol);

  //===--------------------------------------------------------------------===//
  // Availability Specification Parsing

  /// Parse a comma-separated list of availability specifications.
  ParserStatus
  parseAvailabilitySpecList(SmallVectorImpl<AvailabilitySpec *> &Specs);

  ParserResult<AvailabilitySpec> parseAvailabilitySpec();
  ParserResult<PlatformVersionConstraintAvailabilitySpec>
  parsePlatformVersionConstraintSpec();
  ParserResult<PlatformAgnosticVersionConstraintAvailabilitySpec>
  parsePlatformAgnosticVersionConstraintSpec();
};

/// Describes a parsed declaration name.
struct ParsedDeclName {
  /// The name of the context of which the corresponding entity should
  /// become a member.
  StringRef ContextName;

  /// The base name of the declaration.
  StringRef BaseName;

  /// The argument labels for a function declaration.
  SmallVector<StringRef, 4> ArgumentLabels;

  /// Whether this is a function name (vs. a value name).
  bool IsFunctionName = false;

  /// Whether this is a getter for the named property.
  bool IsGetter = false;

  /// Whether this is a setter for the named property.
  bool IsSetter = false;

  /// For a declaration name that makes the declaration into an
  /// instance member, the index of the "Self" parameter.
  Optional<unsigned> SelfIndex;

  /// Determine whether this is a valid name.
  explicit operator bool() const { return !BaseName.empty(); }

  /// Whether this declaration name turns the declaration into a
  /// member of some named context.
  bool isMember() const { return !ContextName.empty(); }

  /// Whether the result is translated into an instance member.
  bool isInstanceMember() const {
    return isMember() && static_cast<bool>(SelfIndex);
  }

  /// Whether the result is translated into a static/class member.
  bool isClassMember() const {
    return isMember() && !static_cast<bool>(SelfIndex);
  }

  /// Whether this is a property accessor.
  bool isPropertyAccessor() const { return IsGetter || IsSetter; }

  /// Whether this is an operator.
  bool isOperator() const {
    return Lexer::isOperator(BaseName);
  }

  /// Form a declaration name from this parsed declaration name.
  DeclName formDeclName(ASTContext &ctx) const;
};

/// Parse a stringified Swift declaration name,
/// e.g. "Foo.translateBy(self:x:y:)".
ParsedDeclName parseDeclName(StringRef name) LLVM_READONLY;

/// Form a Swift declaration name from its constituent parts.
DeclName formDeclName(ASTContext &ctx,
                      StringRef baseName,
                      ArrayRef<StringRef> argumentLabels,
                      bool isFunctionName,
                      bool isInitializer);

/// Parse a stringified Swift declaration name, e.g. "init(frame:)".
DeclName parseDeclName(ASTContext &ctx, StringRef name);

/// Whether a given token can be the start of a decl.
bool isKeywordPossibleDeclStart(const Token &Tok);

/// Lex and return a vector of `TokenSyntax` tokens, which include
/// leading and trailing trivia.
std::vector<std::pair<RC<syntax::RawSyntax>,
                                 syntax::AbsolutePosition>>
tokenizeWithTrivia(const LangOptions &LangOpts,
                   const SourceManager &SM,
                   unsigned BufferID,
                   unsigned Offset = 0,
                   unsigned EndOffset = 0,
                   DiagnosticEngine *Diags = nullptr);
} // end namespace swift

#endif<|MERGE_RESOLUTION|>--- conflicted
+++ resolved
@@ -1457,12 +1457,9 @@
                                          bool isExprBasic);
   ParserResult<Expr> parseExprCollection();
   ParserResult<Expr> parseExprCollectionElement(Optional<bool> &isDictionary);
-<<<<<<< HEAD
   ParserResult<Expr> parseExprPoundAssert();
   ParserResult<Expr> parseExprArray(SourceLoc LSquareLoc);
   ParserResult<Expr> parseExprDictionary(SourceLoc LSquareLoc);
-=======
->>>>>>> 8221c673
   ParserResult<Expr> parseExprPoundUnknown(SourceLoc LSquareLoc);
   ParserResult<Expr>
   parseExprPoundCodeCompletion(Optional<StmtKind> ParentKind);
